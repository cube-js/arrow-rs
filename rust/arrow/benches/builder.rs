--- conflicted
+++ resolved
@@ -106,9 +106,6 @@
     group.finish();
 }
 
-<<<<<<< HEAD
-criterion_group!(benches, bench_primitive, bench_bool, bench_string);
-=======
 criterion_group!(
     benches,
     bench_primitive,
@@ -116,5 +113,4 @@
     bench_bool,
     bench_string
 );
->>>>>>> 4363fefe
 criterion_main!(benches);
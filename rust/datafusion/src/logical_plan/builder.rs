--- conflicted
+++ resolved
@@ -170,11 +170,8 @@
             projected_schema: Arc::new(projected_schema.alias(alias.as_deref())?), // TODO .or_else(|| name.split(".").last()) -- too many tests to fix
             projection,
             filters: vec![],
-<<<<<<< HEAD
             alias,
-=======
             limit: None,
->>>>>>> 4363fefe
         };
 
         Ok(Self::from(&table_scan))

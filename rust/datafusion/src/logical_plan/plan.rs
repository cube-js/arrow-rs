// Licensed to the Apache Software Foundation (ASF) under one
// or more contributor license agreements.  See the NOTICE file
// distributed with this work for additional information
// regarding copyright ownership.  The ASF licenses this file
// to you under the Apache License, Version 2.0 (the
// "License"); you may not use this file except in compliance
// with the License.  You may obtain a copy of the License at
//
//   http://www.apache.org/licenses/LICENSE-2.0
//
// Unless required by applicable law or agreed to in writing,
// software distributed under the License is distributed on an
// "AS IS" BASIS, WITHOUT WARRANTIES OR CONDITIONS OF ANY
// KIND, either express or implied.  See the License for the
// specific language governing permissions and limitations
// under the License.
//! This module contains the  `LogicalPlan` enum that describes queries
//! via a logical query plan.

use std::{
    cmp::min,
    fmt::{self, Display},
    sync::Arc,
};

use arrow::datatypes::{DataType, Field, Schema, SchemaRef};

use crate::datasource::TableProvider;
use crate::sql::parser::FileType;

use super::expr::Expr;
use super::extension::UserDefinedLogicalNode;
use super::{
    col,
    display::{GraphvizVisitor, IndentVisitor},
};
use crate::logical_plan::dfschema::DFSchemaRef;
use serde_derive::{Deserialize, Serialize};

/// Join type
#[derive(Debug, Clone, Copy, Serialize, Deserialize)]
pub enum JoinType {
    /// Inner join
    Inner,
    /// Left join
    Left,
    /// Right join
    Right,
}

/// A LogicalPlan represents the different types of relational
/// operators (such as Projection, Filter, etc) and can be created by
/// the SQL query planner and the DataFrame API.
///
/// A LogicalPlan represents transforming an input relation (table) to
/// an output relation (table) with a (potentially) different
/// schema. A plan represents a dataflow tree where data flows
/// from leaves up to the root to produce the query result.
#[derive(Clone)]
pub enum LogicalPlan {
    /// Evaluates an arbitrary list of expressions (essentially a
    /// SELECT with an expression list) on its input.
    Projection {
        /// The list of expressions
        expr: Vec<Expr>,
        /// The incoming logical plan
        input: Arc<LogicalPlan>,
        /// The schema description of the output
        schema: DFSchemaRef,
    },
    /// Filters rows from its input that do not match an
    /// expression (essentially a WHERE clause with a predicate
    /// expression).
    ///
    /// Semantically, `<predicate>` is evaluated for each row of the input;
    /// If the value of `<predicate>` is true, the input row is passed to
    /// the output. If the value of `<predicate>` is false, the row is
    /// discarded.
    Filter {
        /// The predicate expression, which must have Boolean type.
        predicate: Expr,
        /// The incoming logical plan
        input: Arc<LogicalPlan>,
    },
    /// Aggregates its input based on a set of grouping and aggregate
    /// expressions (e.g. SUM).
    Aggregate {
        /// The incoming logical plan
        input: Arc<LogicalPlan>,
        /// Grouping expressions
        group_expr: Vec<Expr>,
        /// Aggregate expressions
        aggr_expr: Vec<Expr>,
        /// The schema description of the aggregate output
        schema: DFSchemaRef,
    },
    /// Sorts its input according to a list of sort expressions.
    Sort {
        /// The sort expressions
        expr: Vec<Expr>,
        /// The incoming logical plan
        input: Arc<LogicalPlan>,
    },
    /// Union multiple inputs
    Union {
        /// Inputs to merge
        inputs: Vec<Arc<LogicalPlan>>,
        /// Union schema. Should be the same for all inputs.
        schema: DFSchemaRef,
        /// Union select alias
        alias: Option<String>,
    },
    /// Join two logical plans on one or more join columns
    Join {
        /// Left input
        left: Arc<LogicalPlan>,
        /// Right input
        right: Arc<LogicalPlan>,
        /// Equijoin clause expressed as pairs of (left, right) join columns
        on: Vec<(String, String)>,
        /// Join type
        join_type: JoinType,
        /// The output schema, containing fields from the left and right inputs
        schema: DFSchemaRef,
    },
    /// Repartition the plan based on a partitioning scheme.
    Repartition {
        /// The incoming logical plan
        input: Arc<LogicalPlan>,
        /// The partitioning scheme
        partitioning_scheme: Partitioning,
    },
    /// Union multiple inputs
    Union {
        /// Inputs to merge
        inputs: Vec<LogicalPlan>,
        /// Union schema. Should be the same for all inputs.
        schema: DFSchemaRef,
        /// Union output relation alias
        alias: Option<String>,
    },
    /// Produces rows from a table provider by reference or from the context
    TableScan {
        /// The name of the table
        table_name: String,
        /// The source of the table
        source: Arc<dyn TableProvider>,
        /// Optional column indices to use as a projection
        projection: Option<Vec<usize>>,
        /// The schema description of the output
        projected_schema: DFSchemaRef,
        /// Optional expressions to be used as filters by the table provider
        filters: Vec<Expr>,
<<<<<<< HEAD
        /// Alias
        alias: Option<String>,
=======
        /// Optional limit to skip reading
        limit: Option<usize>,
>>>>>>> 4363fefe
    },
    /// Produces no rows: An empty relation with an empty schema
    EmptyRelation {
        /// Whether to produce a placeholder row
        produce_one_row: bool,
        /// The schema description of the output
        schema: DFSchemaRef,
    },
    /// Produces the first `n` tuples from its input and discards the rest.
    Limit {
        /// The limit
        n: usize,
        /// The logical plan
        input: Arc<LogicalPlan>,
    },
    /// Skips the first `n` tuples from its inputs and produces the rest.
    Skip {
        /// The number of rows to skip
        n: usize,
        /// The logical plan
        input: Arc<LogicalPlan>,
    },
    /// Creates an external table.
    CreateExternalTable {
        /// The table schema
        schema: DFSchemaRef,
        /// The table name
        name: String,
        /// The physical location
        location: String,
        /// The file type of physical file
        file_type: FileType,
        /// Whether the CSV file contains a header
        has_header: bool,
    },
    /// Produces a relation with string representations of
    /// various parts of the plan
    Explain {
        /// Should extra (detailed, intermediate plans) be included?
        verbose: bool,
        /// The logical plan that is being EXPLAIN'd
        plan: Arc<LogicalPlan>,
        /// Represent the various stages plans have gone through
        stringified_plans: Vec<StringifiedPlan>,
        /// The output schema of the explain (2 columns of text)
        schema: DFSchemaRef,
    },
    /// Extension operator defined outside of DataFusion
    Extension {
        /// The runtime extension operator
        node: Arc<dyn UserDefinedLogicalNode + Send + Sync>,
    },
}

impl LogicalPlan {
    /// Get a reference to the logical plan's schema
    pub fn schema(&self) -> &DFSchemaRef {
        match self {
            LogicalPlan::EmptyRelation { schema, .. } => &schema,
            LogicalPlan::TableScan {
                projected_schema, ..
            } => &projected_schema,
            LogicalPlan::Projection { schema, .. } => &schema,
            LogicalPlan::Filter { input, .. } => input.schema(),
            LogicalPlan::Aggregate { schema, .. } => &schema,
            LogicalPlan::Sort { input, .. } => input.schema(),
            LogicalPlan::Join { schema, .. } => &schema,
            LogicalPlan::Repartition { input, .. } => input.schema(),
            LogicalPlan::Limit { input, .. } => input.schema(),
            LogicalPlan::Skip { input, .. } => input.schema(),
            LogicalPlan::CreateExternalTable { schema, .. } => &schema,
            LogicalPlan::Explain { schema, .. } => &schema,
            LogicalPlan::Extension { node } => &node.schema(),
            LogicalPlan::Union { schema, .. } => &schema,
<<<<<<< HEAD
=======
        }
    }

    /// Get a vector of references to all schemas in every node of the logical plan
    pub fn all_schemas(&self) -> Vec<&DFSchemaRef> {
        match self {
            LogicalPlan::TableScan {
                projected_schema, ..
            } => vec![&projected_schema],
            LogicalPlan::Aggregate { input, schema, .. }
            | LogicalPlan::Projection { input, schema, .. } => {
                let mut schemas = input.all_schemas();
                schemas.insert(0, &schema);
                schemas
            }
            LogicalPlan::Join {
                left,
                right,
                schema,
                ..
            } => {
                let mut schemas = left.all_schemas();
                schemas.extend(right.all_schemas());
                schemas.insert(0, &schema);
                schemas
            }
            LogicalPlan::Union { schema, .. } => {
                vec![schema]
            }
            LogicalPlan::Extension { node } => vec![&node.schema()],
            LogicalPlan::Explain { schema, .. }
            | LogicalPlan::EmptyRelation { schema, .. }
            | LogicalPlan::CreateExternalTable { schema, .. } => vec![&schema],
            LogicalPlan::Limit { input, .. }
            | LogicalPlan::Repartition { input, .. }
            | LogicalPlan::Sort { input, .. }
            | LogicalPlan::Filter { input, .. } => input.all_schemas(),
>>>>>>> 4363fefe
        }
    }

    /// Returns the (fixed) output schema for explain plans
    pub fn explain_schema() -> SchemaRef {
        SchemaRef::new(Schema::new(vec![
            Field::new("plan_type", DataType::Utf8, false),
            Field::new("plan", DataType::Utf8, false),
        ]))
    }

    /// returns all expressions (non-recursively) in the current
    /// logical plan node. This does not include expressions in any
    /// children
    pub fn expressions(self: &LogicalPlan) -> Vec<Expr> {
        match self {
            LogicalPlan::Projection { expr, .. } => expr.clone(),
            LogicalPlan::Filter { predicate, .. } => vec![predicate.clone()],
            LogicalPlan::Repartition {
                partitioning_scheme,
                ..
            } => match partitioning_scheme {
                Partitioning::Hash(expr, _) => expr.clone(),
                _ => vec![],
            },
            LogicalPlan::Aggregate {
                group_expr,
                aggr_expr,
                ..
            } => {
                let mut result = group_expr.clone();
                result.extend(aggr_expr.clone());
                result
            }
            LogicalPlan::Join { on, .. } => {
                on.iter().flat_map(|(l, r)| vec![col(l), col(r)]).collect()
            }
            LogicalPlan::Sort { expr, .. } => expr.clone(),
            LogicalPlan::Extension { node } => node.expressions(),
            // plans without expressions
            LogicalPlan::TableScan { .. }
            | LogicalPlan::EmptyRelation { .. }
            | LogicalPlan::Limit { .. }
            | LogicalPlan::CreateExternalTable { .. }
            | LogicalPlan::Explain { .. } => vec![],
            LogicalPlan::Union { .. } => {
                vec![]
            }
        }
    }

    /// returns all inputs of this `LogicalPlan` node. Does not
    /// include inputs to inputs.
    pub fn inputs(self: &LogicalPlan) -> Vec<&LogicalPlan> {
        match self {
            LogicalPlan::Projection { input, .. } => vec![input],
            LogicalPlan::Filter { input, .. } => vec![input],
            LogicalPlan::Repartition { input, .. } => vec![input],
            LogicalPlan::Aggregate { input, .. } => vec![input],
            LogicalPlan::Sort { input, .. } => vec![input],
            LogicalPlan::Join { left, right, .. } => vec![left, right],
            LogicalPlan::Limit { input, .. } => vec![input],
            LogicalPlan::Extension { node } => node.inputs(),
            LogicalPlan::Union { inputs, .. } => inputs.iter().collect(),
            // plans without inputs
            LogicalPlan::TableScan { .. }
            | LogicalPlan::EmptyRelation { .. }
            | LogicalPlan::CreateExternalTable { .. }
            | LogicalPlan::Explain { .. } => vec![],
        }
    }
}

/// Logical partitioning schemes supported by the repartition operator.
#[derive(Debug, Clone)]
pub enum Partitioning {
    /// Allocate batches using a round-robin algorithm and the specified number of partitions
    RoundRobinBatch(usize),
    /// Allocate rows based on a hash of one of more expressions and the specified number
    /// of partitions.
    /// This partitioning scheme is not yet fully supported. See <https://issues.apache.org/jira/browse/ARROW-11011>
    Hash(Vec<Expr>, usize),
}

/// Trait that implements the [Visitor
/// pattern](https://en.wikipedia.org/wiki/Visitor_pattern) for a
/// depth first walk of `LogicalPlan` nodes. `pre_visit` is called
/// before any children are visited, and then `post_visit` is called
/// after all children have been visited.
////
/// To use, define a struct that implements this trait and then invoke
/// "LogicalPlan::accept".
///
/// For example, for a logical plan like:
///
/// Projection: #id
///    Filter: #state Eq Utf8(\"CO\")\
///       CsvScan: employee.csv projection=Some([0, 3])";
///
/// The sequence of visit operations would be:
/// ```text
/// visitor.pre_visit(Projection)
/// visitor.pre_visit(Filter)
/// visitor.pre_visit(CsvScan)
/// visitor.post_visit(CsvScan)
/// visitor.post_visit(Filter)
/// visitor.post_visit(Projection)
/// ```
pub trait PlanVisitor {
    /// The type of error returned by this visitor
    type Error;

    /// Invoked on a logical plan before any of its child inputs have been
    /// visited. If Ok(true) is returned, the recursion continues. If
    /// Err(..) or Ok(false) are returned, the recursion stops
    /// immediately and the error, if any, is returned to `accept`
    fn pre_visit(&mut self, plan: &LogicalPlan)
        -> std::result::Result<bool, Self::Error>;

    /// Invoked on a logical plan after all of its child inputs have
    /// been visited. The return value is handled the same as the
    /// return value of `pre_visit`. The provided default implementation
    /// returns `Ok(true)`.
    fn post_visit(
        &mut self,
        _plan: &LogicalPlan,
    ) -> std::result::Result<bool, Self::Error> {
        Ok(true)
    }
}

impl LogicalPlan {
    /// returns all inputs in the logical plan. Returns Ok(true) if
    /// all nodes were visited, and Ok(false) if any call to
    /// `pre_visit` or `post_visit` returned Ok(false) and may have
    /// cut short the recursion
    pub fn accept<V>(&self, visitor: &mut V) -> std::result::Result<bool, V::Error>
    where
        V: PlanVisitor,
    {
        if !visitor.pre_visit(self)? {
            return Ok(false);
        }

        let recurse = match self {
            LogicalPlan::Projection { input, .. } => input.accept(visitor)?,
            LogicalPlan::Filter { input, .. } => input.accept(visitor)?,
            LogicalPlan::Repartition { input, .. } => input.accept(visitor)?,
            LogicalPlan::Aggregate { input, .. } => input.accept(visitor)?,
            LogicalPlan::Sort { input, .. } => input.accept(visitor)?,
            LogicalPlan::Join { left, right, .. } => {
                left.accept(visitor)? && right.accept(visitor)?
            }
<<<<<<< HEAD
            LogicalPlan::Union { inputs, .. } => inputs
                .iter()
                .map(|input| input.accept(visitor))
                .collect::<Result<Vec<bool>, V::Error>>()?
                .into_iter()
                .all(|b| b),
=======
            LogicalPlan::Union { inputs, .. } => {
                for input in inputs {
                    if !input.accept(visitor)? {
                        return Ok(false);
                    }
                }
                true
            }
>>>>>>> 4363fefe
            LogicalPlan::Limit { input, .. } => input.accept(visitor)?,
            LogicalPlan::Skip { input, .. } => input.accept(visitor)?,
            LogicalPlan::Extension { node } => {
                for input in node.inputs() {
                    if !input.accept(visitor)? {
                        return Ok(false);
                    }
                }
                true
            }
            // plans without inputs
            LogicalPlan::TableScan { .. }
            | LogicalPlan::EmptyRelation { .. }
            | LogicalPlan::CreateExternalTable { .. }
            | LogicalPlan::Explain { .. } => true,
        };
        if !recurse {
            return Ok(false);
        }

        if !visitor.post_visit(self)? {
            return Ok(false);
        }

        Ok(true)
    }
}

// Various implementations for printing out LogicalPlans
impl LogicalPlan {
    /// Return a `format`able structure that produces a single line
    /// per node. For example:
    ///
    /// ```text
    /// Projection: #id
    ///    Filter: #state Eq Utf8(\"CO\")\
    ///       CsvScan: employee.csv projection=Some([0, 3])
    /// ```
    ///
    /// ```
    /// use arrow::datatypes::{Field, Schema, DataType};
    /// use datafusion::logical_plan::{lit, col, LogicalPlanBuilder};
    /// let schema = Schema::new(vec![
    ///     Field::new("id", DataType::Int32, false),
    /// ]);
    /// let plan = LogicalPlanBuilder::scan_empty("foo.csv", &schema, None).unwrap()
    ///     .filter(col("id").eq(lit(5))).unwrap()
    ///     .build().unwrap();
    ///
    /// // Format using display_indent
    /// let display_string = format!("{}", plan.display_indent());
    ///
    /// assert_eq!("Filter: #id Eq Int32(5)\
    ///              \n  TableScan: foo.csv projection=None",
    ///             display_string);
    /// ```
    pub fn display_indent(&self) -> impl fmt::Display + '_ {
        // Boilerplate structure to wrap LogicalPlan with something
        // that that can be formatted
        struct Wrapper<'a>(&'a LogicalPlan);
        impl<'a> fmt::Display for Wrapper<'a> {
            fn fmt(&self, f: &mut fmt::Formatter) -> fmt::Result {
                let with_schema = false;
                let mut visitor = IndentVisitor::new(f, with_schema);
                self.0.accept(&mut visitor).unwrap();
                Ok(())
            }
        }
        Wrapper(self)
    }

    /// Return a `format`able structure that produces a single line
    /// per node that includes the output schema. For example:
    ///
    /// ```text
    /// Projection: #id [id:Int32]\
    ///    Filter: #state Eq Utf8(\"CO\") [id:Int32, state:Utf8]\
    ///      TableScan: employee.csv projection=Some([0, 3]) [id:Int32, state:Utf8]";
    /// ```
    ///
    /// ```
    /// use arrow::datatypes::{Field, Schema, DataType};
    /// use datafusion::logical_plan::{lit, col, LogicalPlanBuilder};
    /// let schema = Schema::new(vec![
    ///     Field::new("id", DataType::Int32, false),
    /// ]);
    /// let plan = LogicalPlanBuilder::scan_empty("foo.csv", &schema, None).unwrap()
    ///     .filter(col("id").eq(lit(5))).unwrap()
    ///     .build().unwrap();
    ///
    /// // Format using display_indent_schema
    /// let display_string = format!("{}", plan.display_indent_schema());
    ///
    /// assert_eq!("Filter: #id Eq Int32(5) [id:Int32]\
    ///             \n  TableScan: foo.csv projection=None [id:Int32]",
    ///             display_string);
    /// ```
    pub fn display_indent_schema(&self) -> impl fmt::Display + '_ {
        // Boilerplate structure to wrap LogicalPlan with something
        // that that can be formatted
        struct Wrapper<'a>(&'a LogicalPlan);
        impl<'a> fmt::Display for Wrapper<'a> {
            fn fmt(&self, f: &mut fmt::Formatter) -> fmt::Result {
                let with_schema = true;
                let mut visitor = IndentVisitor::new(f, with_schema);
                self.0.accept(&mut visitor).unwrap();
                Ok(())
            }
        }
        Wrapper(self)
    }

    /// Return a `format`able structure that produces lines meant for
    /// graphical display using the `DOT` language. This format can be
    /// visualized using software from
    /// [`graphviz`](https://graphviz.org/)
    ///
    /// This currently produces two graphs -- one with the basic
    /// structure, and one with additional details such as schema.
    ///
    /// ```
    /// use arrow::datatypes::{Field, Schema, DataType};
    /// use datafusion::logical_plan::{lit, col, LogicalPlanBuilder};
    /// let schema = Schema::new(vec![
    ///     Field::new("id", DataType::Int32, false),
    /// ]);
    /// let plan = LogicalPlanBuilder::scan_empty("foo.csv", &schema, None).unwrap()
    ///     .filter(col("id").eq(lit(5))).unwrap()
    ///     .build().unwrap();
    ///
    /// // Format using display_graphviz
    /// let graphviz_string = format!("{}", plan.display_graphviz());
    /// ```
    ///
    /// If graphviz string is saved to a file such as `/tmp/example.dot`, the following
    /// commands can be used to render it as a pdf:
    ///
    /// ```bash
    ///   dot -Tpdf < /tmp/example.dot  > /tmp/example.pdf
    /// ```
    ///
    pub fn display_graphviz(&self) -> impl fmt::Display + '_ {
        // Boilerplate structure to wrap LogicalPlan with something
        // that that can be formatted
        struct Wrapper<'a>(&'a LogicalPlan);
        impl<'a> fmt::Display for Wrapper<'a> {
            fn fmt(&self, f: &mut fmt::Formatter) -> fmt::Result {
                writeln!(
                    f,
                    "// Begin DataFusion GraphViz Plan (see https://graphviz.org)"
                )?;
                writeln!(f, "digraph {{")?;

                let mut visitor = GraphvizVisitor::new(f);

                visitor.pre_visit_plan("LogicalPlan")?;
                self.0.accept(&mut visitor).unwrap();
                visitor.post_visit_plan()?;

                visitor.set_with_schema(true);
                visitor.pre_visit_plan("Detailed LogicalPlan")?;
                self.0.accept(&mut visitor).unwrap();
                visitor.post_visit_plan()?;

                writeln!(f, "}}")?;
                writeln!(f, "// End DataFusion GraphViz Plan")?;
                Ok(())
            }
        }
        Wrapper(self)
    }

    /// Return a `format`able structure with the a human readable
    /// description of this LogicalPlan node per node, not including
    /// children. For example:
    ///
    /// ```text
    /// Projection: #id
    /// ```
    /// ```
    /// use arrow::datatypes::{Field, Schema, DataType};
    /// use datafusion::logical_plan::{lit, col, LogicalPlanBuilder};
    /// let schema = Schema::new(vec![
    ///     Field::new("id", DataType::Int32, false),
    /// ]);
    /// let plan = LogicalPlanBuilder::scan_empty("foo.csv", &schema, None).unwrap()
    ///     .build().unwrap();
    ///
    /// // Format using display
    /// let display_string = format!("{}", plan.display());
    ///
    /// assert_eq!("TableScan: foo.csv projection=None", display_string);
    /// ```
    pub fn display(&self) -> impl fmt::Display + '_ {
        // Boilerplate structure to wrap LogicalPlan with something
        // that that can be formatted
        struct Wrapper<'a>(&'a LogicalPlan);
        impl<'a> fmt::Display for Wrapper<'a> {
            fn fmt(&self, f: &mut fmt::Formatter) -> fmt::Result {
                match &*self.0 {
                    LogicalPlan::EmptyRelation { .. } => write!(f, "EmptyRelation"),
                    LogicalPlan::TableScan {
                        ref table_name,
                        ref projection,
                        ref filters,
                        ref limit,
                        ..
                    } => {
                        let sep = " ".repeat(min(1, table_name.len()));
                        write!(
                            f,
                            "TableScan: {}{}projection={:?}",
                            table_name, sep, projection
                        )?;

                        if !filters.is_empty() {
                            write!(f, ", filters={:?}", filters)?;
                        }

                        if let Some(n) = limit {
                            write!(f, ", limit={}", n)?;
                        }

                        Ok(())
                    }
                    LogicalPlan::Projection { ref expr, .. } => {
                        write!(f, "Projection: ")?;
                        for (i, expr_item) in expr.iter().enumerate() {
                            if i > 0 {
                                write!(f, ", ")?;
                            }
                            write!(f, "{:?}", expr_item)?;
                        }
                        Ok(())
                    }
                    LogicalPlan::Filter {
                        predicate: ref expr,
                        ..
                    } => write!(f, "Filter: {:?}", expr),
                    LogicalPlan::Aggregate {
                        ref group_expr,
                        ref aggr_expr,
                        ..
                    } => write!(
                        f,
                        "Aggregate: groupBy=[{:?}], aggr=[{:?}]",
                        group_expr, aggr_expr
                    ),
                    LogicalPlan::Sort { ref expr, .. } => {
                        write!(f, "Sort: ")?;
                        for (i, expr_item) in expr.iter().enumerate() {
                            if i > 0 {
                                write!(f, ", ")?;
                            }
                            write!(f, "{:?}", expr_item)?;
                        }
                        Ok(())
                    }
                    LogicalPlan::Join { on: ref keys, .. } => {
                        let join_expr: Vec<String> =
                            keys.iter().map(|(l, r)| format!("{} = {}", l, r)).collect();
                        write!(f, "Join: {}", join_expr.join(", "))
                    }
                    LogicalPlan::Repartition {
                        partitioning_scheme,
                        ..
                    } => match partitioning_scheme {
                        Partitioning::RoundRobinBatch(n) => write!(
                            f,
                            "Repartition: RoundRobinBatch partition_count={}",
                            n
                        ),
                        Partitioning::Hash(expr, n) => {
                            let hash_expr: Vec<String> =
                                expr.iter().map(|e| format!("{:?}", e)).collect();
                            write!(
                                f,
                                "Repartition: Hash({}) partition_count={}",
                                hash_expr.join(", "),
                                n
                            )
                        }
                    },
                    LogicalPlan::Limit { ref n, .. } => write!(f, "Limit: {}", n),
                    LogicalPlan::Skip { ref n, .. } => write!(f, "Skip: {}", n),
                    LogicalPlan::CreateExternalTable { ref name, .. } => {
                        write!(f, "CreateExternalTable: {:?}", name)
                    }
                    LogicalPlan::Explain { .. } => write!(f, "Explain"),
                    LogicalPlan::Union { .. } => write!(f, "Union"),
                    LogicalPlan::Extension { ref node } => node.fmt_for_explain(f),
                    LogicalPlan::Union { .. } => {
                        write!(f, "Union")?;
                        Ok(())
                    }
                }
            }
        }
        Wrapper(self)
    }
}

impl fmt::Debug for LogicalPlan {
    fn fmt(&self, f: &mut fmt::Formatter) -> fmt::Result {
        self.display_indent().fmt(f)
    }
}

/// Represents which type of plan
#[derive(Debug, Clone, PartialEq)]
pub enum PlanType {
    /// The initial LogicalPlan provided to DataFusion
    LogicalPlan,
    /// The LogicalPlan which results from applying an optimizer pass
    OptimizedLogicalPlan {
        /// The name of the optimizer which produced this plan
        optimizer_name: String,
    },
    /// The physical plan, prepared for execution
    PhysicalPlan,
}

impl From<&PlanType> for String {
    fn from(t: &PlanType) -> Self {
        match t {
            PlanType::LogicalPlan => "logical_plan".into(),
            PlanType::OptimizedLogicalPlan { optimizer_name } => {
                format!("logical_plan after {}", optimizer_name)
            }
            PlanType::PhysicalPlan => "physical_plan".into(),
        }
    }
}

/// Represents some sort of execution plan, in String form
#[derive(Debug, Clone, PartialEq)]
#[allow(clippy::rc_buffer)]
pub struct StringifiedPlan {
    /// An identifier of what type of plan this string represents
    pub plan_type: PlanType,
    /// The string representation of the plan
    pub plan: Arc<String>,
}

impl StringifiedPlan {
    /// Create a new Stringified plan of `plan_type` with string
    /// representation `plan`
    pub fn new(plan_type: PlanType, plan: impl Into<String>) -> Self {
        StringifiedPlan {
            plan_type,
            plan: Arc::new(plan.into()),
        }
    }

    /// returns true if this plan should be displayed. Generally
    /// `verbose_mode = true` will display all available plans
    pub fn should_display(&self, verbose_mode: bool) -> bool {
        self.plan_type == PlanType::LogicalPlan || verbose_mode
    }
}

#[cfg(test)]
mod tests {
    use super::super::{col, lit, LogicalPlanBuilder};
    use super::*;

    fn employee_schema() -> Schema {
        Schema::new(vec![
            Field::new("id", DataType::Int32, false),
            Field::new("first_name", DataType::Utf8, false),
            Field::new("last_name", DataType::Utf8, false),
            Field::new("state", DataType::Utf8, false),
            Field::new("salary", DataType::Int32, false),
        ])
    }

    fn display_plan() -> LogicalPlan {
        LogicalPlanBuilder::scan_empty(
            "employee.csv",
            &employee_schema(),
            Some(vec![0, 3]),
        )
        .unwrap()
        .filter(col("state").eq(lit("CO")))
        .unwrap()
        .project(vec![col("id")])
        .unwrap()
        .build()
        .unwrap()
    }

    #[test]
    fn test_display_indent() {
        let plan = display_plan();

        let expected = "Projection: #id\
        \n  Filter: #state Eq Utf8(\"CO\")\
        \n    TableScan: employee.csv projection=Some([0, 3])";

        assert_eq!(expected, format!("{}", plan.display_indent()));
    }

    #[test]
    fn test_display_indent_schema() {
        let plan = display_plan();

        let expected = "Projection: #id [id:Int32]\
                        \n  Filter: #state Eq Utf8(\"CO\") [id:Int32, state:Utf8]\
                        \n    TableScan: employee.csv projection=Some([0, 3]) [id:Int32, state:Utf8]";

        assert_eq!(expected, format!("{}", plan.display_indent_schema()));
    }

    #[test]
    fn test_display_graphviz() {
        let plan = display_plan();

        // just test for a few key lines in the output rather than the
        // whole thing to make test mainteance easier.
        let graphviz = format!("{}", plan.display_graphviz());

        assert!(
            graphviz.contains(
                r#"// Begin DataFusion GraphViz Plan (see https://graphviz.org)"#
            ),
            "\n{}",
            plan.display_graphviz()
        );
        assert!(
            graphviz.contains(
                r#"[shape=box label="TableScan: employee.csv projection=Some([0, 3])"]"#
            ),
            "\n{}",
            plan.display_graphviz()
        );
        assert!(graphviz.contains(r#"[shape=box label="TableScan: employee.csv projection=Some([0, 3])\nSchema: [id:Int32, state:Utf8]"]"#),
                "\n{}", plan.display_graphviz());
        assert!(
            graphviz.contains(r#"// End DataFusion GraphViz Plan"#),
            "\n{}",
            plan.display_graphviz()
        );
    }

    /// Tests for the Visitor trait and walking logical plan nodes

    #[derive(Debug, Default)]
    struct OkVisitor {
        strings: Vec<String>,
    }
    impl PlanVisitor for OkVisitor {
        type Error = String;

        fn pre_visit(
            &mut self,
            plan: &LogicalPlan,
        ) -> std::result::Result<bool, Self::Error> {
            let s = match plan {
                LogicalPlan::Projection { .. } => "pre_visit Projection",
                LogicalPlan::Filter { .. } => "pre_visit Filter",
                LogicalPlan::TableScan { .. } => "pre_visit TableScan",
                _ => unimplemented!("unknown plan type"),
            };

            self.strings.push(s.into());
            Ok(true)
        }

        fn post_visit(
            &mut self,
            plan: &LogicalPlan,
        ) -> std::result::Result<bool, Self::Error> {
            let s = match plan {
                LogicalPlan::Projection { .. } => "post_visit Projection",
                LogicalPlan::Filter { .. } => "post_visit Filter",
                LogicalPlan::TableScan { .. } => "post_visit TableScan",
                _ => unimplemented!("unknown plan type"),
            };

            self.strings.push(s.into());
            Ok(true)
        }
    }

    #[test]
    fn visit_order() {
        let mut visitor = OkVisitor::default();
        let plan = test_plan();
        let res = plan.accept(&mut visitor);
        assert!(res.is_ok());

        assert_eq!(
            visitor.strings,
            vec![
                "pre_visit Projection",
                "pre_visit Filter",
                "pre_visit TableScan",
                "post_visit TableScan",
                "post_visit Filter",
                "post_visit Projection"
            ]
        );
    }

    #[derive(Debug, Default)]
    /// Counter than counts to zero and returns true when it gets there
    struct OptionalCounter {
        val: Option<usize>,
    }
    impl OptionalCounter {
        fn new(val: usize) -> Self {
            Self { val: Some(val) }
        }
        // Decrements the counter by 1, if any, returning true if it hits zero
        fn dec(&mut self) -> bool {
            if Some(0) == self.val {
                true
            } else {
                self.val = self.val.take().map(|i| i - 1);
                false
            }
        }
    }

    #[derive(Debug, Default)]
    /// Visitor that returns false after some number of visits
    struct StoppingVisitor {
        inner: OkVisitor,
        /// When Some(0) returns false from pre_visit
        return_false_from_pre_in: OptionalCounter,
        /// When Some(0) returns false from post_visit
        return_false_from_post_in: OptionalCounter,
    }

    impl PlanVisitor for StoppingVisitor {
        type Error = String;

        fn pre_visit(
            &mut self,
            plan: &LogicalPlan,
        ) -> std::result::Result<bool, Self::Error> {
            if self.return_false_from_pre_in.dec() {
                return Ok(false);
            }
            self.inner.pre_visit(plan)
        }

        fn post_visit(
            &mut self,
            plan: &LogicalPlan,
        ) -> std::result::Result<bool, Self::Error> {
            if self.return_false_from_post_in.dec() {
                return Ok(false);
            }

            self.inner.post_visit(plan)
        }
    }

    /// test early stopping in pre-visit
    #[test]
    fn early_stopping_pre_visit() {
        let mut visitor = StoppingVisitor {
            return_false_from_pre_in: OptionalCounter::new(2),
            ..Default::default()
        };
        let plan = test_plan();
        let res = plan.accept(&mut visitor);
        assert!(res.is_ok());

        assert_eq!(
            visitor.inner.strings,
            vec!["pre_visit Projection", "pre_visit Filter",]
        );
    }

    #[test]
    fn early_stopping_post_visit() {
        let mut visitor = StoppingVisitor {
            return_false_from_post_in: OptionalCounter::new(1),
            ..Default::default()
        };
        let plan = test_plan();
        let res = plan.accept(&mut visitor);
        assert!(res.is_ok());

        assert_eq!(
            visitor.inner.strings,
            vec![
                "pre_visit Projection",
                "pre_visit Filter",
                "pre_visit TableScan",
                "post_visit TableScan",
            ]
        );
    }

    #[derive(Debug, Default)]
    /// Visitor that returns an error after some number of visits
    struct ErrorVisitor {
        inner: OkVisitor,
        /// When Some(0) returns false from pre_visit
        return_error_from_pre_in: OptionalCounter,
        /// When Some(0) returns false from post_visit
        return_error_from_post_in: OptionalCounter,
    }

    impl PlanVisitor for ErrorVisitor {
        type Error = String;

        fn pre_visit(
            &mut self,
            plan: &LogicalPlan,
        ) -> std::result::Result<bool, Self::Error> {
            if self.return_error_from_pre_in.dec() {
                return Err("Error in pre_visit".into());
            }

            self.inner.pre_visit(plan)
        }

        fn post_visit(
            &mut self,
            plan: &LogicalPlan,
        ) -> std::result::Result<bool, Self::Error> {
            if self.return_error_from_post_in.dec() {
                return Err("Error in post_visit".into());
            }

            self.inner.post_visit(plan)
        }
    }

    #[test]
    fn error_pre_visit() {
        let mut visitor = ErrorVisitor {
            return_error_from_pre_in: OptionalCounter::new(2),
            ..Default::default()
        };
        let plan = test_plan();
        let res = plan.accept(&mut visitor);

        if let Err(e) = res {
            assert_eq!("Error in pre_visit", e);
        } else {
            panic!("Expected an error");
        }

        assert_eq!(
            visitor.inner.strings,
            vec!["pre_visit Projection", "pre_visit Filter",]
        );
    }

    #[test]
    fn error_post_visit() {
        let mut visitor = ErrorVisitor {
            return_error_from_post_in: OptionalCounter::new(1),
            ..Default::default()
        };
        let plan = test_plan();
        let res = plan.accept(&mut visitor);
        if let Err(e) = res {
            assert_eq!("Error in post_visit", e);
        } else {
            panic!("Expected an error");
        }

        assert_eq!(
            visitor.inner.strings,
            vec![
                "pre_visit Projection",
                "pre_visit Filter",
                "pre_visit TableScan",
                "post_visit TableScan",
            ]
        );
    }

    fn test_plan() -> LogicalPlan {
        let schema = Schema::new(vec![Field::new("id", DataType::Int32, false)]);

        LogicalPlanBuilder::scan_empty("", &schema, Some(vec![0]))
            .unwrap()
            .filter(col("state").eq(lit("CO")))
            .unwrap()
            .project(vec![col("id")])
            .unwrap()
            .build()
            .unwrap()
    }
}<|MERGE_RESOLUTION|>--- conflicted
+++ resolved
@@ -101,15 +101,6 @@
         /// The incoming logical plan
         input: Arc<LogicalPlan>,
     },
-    /// Union multiple inputs
-    Union {
-        /// Inputs to merge
-        inputs: Vec<Arc<LogicalPlan>>,
-        /// Union schema. Should be the same for all inputs.
-        schema: DFSchemaRef,
-        /// Union select alias
-        alias: Option<String>,
-    },
     /// Join two logical plans on one or more join columns
     Join {
         /// Left input
@@ -151,13 +142,10 @@
         projected_schema: DFSchemaRef,
         /// Optional expressions to be used as filters by the table provider
         filters: Vec<Expr>,
-<<<<<<< HEAD
         /// Alias
         alias: Option<String>,
-=======
         /// Optional limit to skip reading
         limit: Option<usize>,
->>>>>>> 4363fefe
     },
     /// Produces no rows: An empty relation with an empty schema
     EmptyRelation {
@@ -232,8 +220,6 @@
             LogicalPlan::Explain { schema, .. } => &schema,
             LogicalPlan::Extension { node } => &node.schema(),
             LogicalPlan::Union { schema, .. } => &schema,
-<<<<<<< HEAD
-=======
         }
     }
 
@@ -268,10 +254,10 @@
             | LogicalPlan::EmptyRelation { schema, .. }
             | LogicalPlan::CreateExternalTable { schema, .. } => vec![&schema],
             LogicalPlan::Limit { input, .. }
+            | LogicalPlan::Skip { input, .. }
             | LogicalPlan::Repartition { input, .. }
             | LogicalPlan::Sort { input, .. }
             | LogicalPlan::Filter { input, .. } => input.all_schemas(),
->>>>>>> 4363fefe
         }
     }
 
@@ -315,6 +301,7 @@
             LogicalPlan::TableScan { .. }
             | LogicalPlan::EmptyRelation { .. }
             | LogicalPlan::Limit { .. }
+            | LogicalPlan::Skip { .. }
             | LogicalPlan::CreateExternalTable { .. }
             | LogicalPlan::Explain { .. } => vec![],
             LogicalPlan::Union { .. } => {
@@ -334,6 +321,7 @@
             LogicalPlan::Sort { input, .. } => vec![input],
             LogicalPlan::Join { left, right, .. } => vec![left, right],
             LogicalPlan::Limit { input, .. } => vec![input],
+            LogicalPlan::Skip { input, .. } => vec![input],
             LogicalPlan::Extension { node } => node.inputs(),
             LogicalPlan::Union { inputs, .. } => inputs.iter().collect(),
             // plans without inputs
@@ -425,14 +413,6 @@
             LogicalPlan::Join { left, right, .. } => {
                 left.accept(visitor)? && right.accept(visitor)?
             }
-<<<<<<< HEAD
-            LogicalPlan::Union { inputs, .. } => inputs
-                .iter()
-                .map(|input| input.accept(visitor))
-                .collect::<Result<Vec<bool>, V::Error>>()?
-                .into_iter()
-                .all(|b| b),
-=======
             LogicalPlan::Union { inputs, .. } => {
                 for input in inputs {
                     if !input.accept(visitor)? {
@@ -441,7 +421,6 @@
                 }
                 true
             }
->>>>>>> 4363fefe
             LogicalPlan::Limit { input, .. } => input.accept(visitor)?,
             LogicalPlan::Skip { input, .. } => input.accept(visitor)?,
             LogicalPlan::Extension { node } => {
@@ -733,10 +712,6 @@
                     LogicalPlan::Explain { .. } => write!(f, "Explain"),
                     LogicalPlan::Union { .. } => write!(f, "Union"),
                     LogicalPlan::Extension { ref node } => node.fmt_for_explain(f),
-                    LogicalPlan::Union { .. } => {
-                        write!(f, "Union")?;
-                        Ok(())
-                    }
                 }
             }
         }

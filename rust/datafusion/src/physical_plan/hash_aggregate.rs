// Licensed to the Apache Software Foundation (ASF) under one
// or more contributor license agreements.  See the NOTICE file
// distributed with this work for additional information
// regarding copyright ownership.  The ASF licenses this file
// to you under the Apache License, Version 2.0 (the
// "License"); you may not use this file except in compliance
// with the License.  You may obtain a copy of the License at
//
//   http://www.apache.org/licenses/LICENSE-2.0
//
// Unless required by applicable law or agreed to in writing,
// software distributed under the License is distributed on an
// "AS IS" BASIS, WITHOUT WARRANTIES OR CONDITIONS OF ANY
// KIND, either express or implied.  See the License for the
// specific language governing permissions and limitations
// under the License.

//! Defines the execution plan for the hash aggregate operation

use std::any::Any;
use std::sync::{Arc, Mutex};
use std::task::{Context, Poll};

use ahash::RandomState;
use futures::{
    stream::{Stream, StreamExt},
    Future,
};

use crate::error::{DataFusionError, Result};
<<<<<<< HEAD
use crate::physical_plan::{Accumulator, AggregateExpr, OptimizerHints};
use crate::physical_plan::{Distribution, ExecutionPlan, Partitioning, PhysicalExpr};

use arrow::array::{
    ArrayBuilder, BinaryBuilder, BooleanArray, BooleanBuilder, Date32Builder,
    Float32Builder, Float64Builder, Int16Builder, Int32Builder, Int64Builder,
    Int64Decimal0Builder, Int64Decimal10Builder, Int64Decimal1Builder,
    Int64Decimal2Builder, Int64Decimal3Builder, Int64Decimal4Builder,
    Int64Decimal5Builder, Int8Builder, LargeStringBuilder, ListBuilder, StringBuilder,
    TimestampMicrosecondBuilder, TimestampNanosecondBuilder, UInt16Builder,
    UInt64Builder, UInt8Builder,
};
=======
use crate::physical_plan::{Accumulator, AggregateExpr, SQLMetric};
use crate::physical_plan::{Distribution, ExecutionPlan, Partitioning, PhysicalExpr};

>>>>>>> 4363fefe
use arrow::{
    array::{Array, UInt32Builder},
    error::{ArrowError, Result as ArrowResult},
};
use arrow::{
    array::{
        ArrayRef, Float32Array, Float64Array, Int16Array, Int32Array, Int64Array,
        Int64Decimal0Array, Int64Decimal10Array, Int64Decimal1Array, Int64Decimal2Array,
        Int64Decimal3Array, Int64Decimal4Array, Int64Decimal5Array, Int8Array,
        StringArray, UInt16Array, UInt32Array, UInt64Array, UInt8Array,
    },
    compute,
};
use arrow::{
    array::{BooleanArray, Date32Array, DictionaryArray},
    compute::cast,
    datatypes::{
        ArrowDictionaryKeyType, ArrowNativeType, Int16Type, Int32Type, Int64Type,
        Int8Type, UInt16Type, UInt32Type, UInt64Type, UInt8Type,
    },
};
use arrow::{
    datatypes::{DataType, Field, Schema, SchemaRef, TimeUnit},
    record_batch::RecordBatch,
};
use hashbrown::HashMap;
use ordered_float::OrderedFloat;
use pin_project_lite::pin_project;

use arrow::array::{
    TimestampMicrosecondArray, TimestampMillisecondArray, TimestampNanosecondArray,
};
use async_trait::async_trait;

use super::{
    expressions::Column, group_scalar::GroupByScalar, RecordBatchStream,
    SendableRecordBatchStream,
};

use crate::logical_plan::{DFSchema, DFSchemaRef};
use crate::physical_plan::sorted_aggregate::SortedAggState;
use crate::scalar::ScalarValue;
use itertools::Itertools;
use smallvec::smallvec;
use smallvec::SmallVec;
use std::convert::TryFrom;
use tracing_futures::{Instrument, WithSubscriber};

/// Hash aggregate modes
#[derive(Debug, Copy, Clone, PartialEq, Eq)]
pub enum AggregateMode {
    /// Partial aggregate that can be applied in parallel across input partitions
    Partial,
    /// Final aggregate that produces a single partition of output
    Final,
    /// Combines `Partial` and `Final` in a single pass. Saves time, but not always possible.
    Full,
}

/// Defines which aggregation algorithm is used
#[derive(Debug, Copy, Clone, PartialEq, Eq)]
pub enum AggregateStrategy {
    /// Build a hash map with accumulators. General-purpose
    Hash,
    /// Aggregate group on-the-fly for sorted inputs. Faster than hash, but requires sorted input
    InplaceSorted,
}

/// Hash aggregate execution plan
#[derive(Debug)]
pub struct HashAggregateExec {
    strategy: AggregateStrategy,
    /// Aggregation mode (full, partial)
    mode: AggregateMode,
    /// Grouping expressions
    group_expr: Vec<(Arc<dyn PhysicalExpr>, String)>,
    /// Aggregate expressions
    aggr_expr: Vec<Arc<dyn AggregateExpr>>,
    /// Input plan, could be a partial aggregate or the input to the aggregate
    input: Arc<dyn ExecutionPlan>,
    /// Schema after the aggregate is applied
<<<<<<< HEAD
    schema: DFSchemaRef,
}

fn create_schema(
    input_schema: &DFSchema,
    group_expr: &Vec<(Arc<dyn PhysicalExpr>, String)>,
    aggr_expr: &Vec<Arc<dyn AggregateExpr>>,
=======
    schema: SchemaRef,
    /// Input schema before any aggregation is applied. For partial aggregate this will be the
    /// same as input.schema() but for the final aggregate it will be the same as the input
    /// to the partial aggregate
    input_schema: SchemaRef,
    /// Metric to track number of output rows
    output_rows: Arc<Mutex<SQLMetric>>,
}

fn create_schema(
    input_schema: &Schema,
    group_expr: &[(Arc<dyn PhysicalExpr>, String)],
    aggr_expr: &[Arc<dyn AggregateExpr>],
>>>>>>> 4363fefe
    mode: AggregateMode,
) -> Result<DFSchema> {
    let mut fields = Vec::with_capacity(group_expr.len() + aggr_expr.len());
    for (expr, name) in group_expr {
        fields.push(Field::new(
            name,
            expr.data_type(&input_schema)?,
            expr.nullable(&input_schema)?,
        ))
    }

    match mode {
        AggregateMode::Partial => {
            // in partial mode, the fields of the accumulator's state
            for expr in aggr_expr {
                fields.extend(expr.state_fields()?.iter().cloned())
            }
        }
        AggregateMode::Final | AggregateMode::Full => {
            // in final mode, the field with the final result of the accumulator
            for expr in aggr_expr {
                fields.push(expr.field()?)
            }
        }
    }

    DFSchema::try_from(Schema::new(fields))
}

impl HashAggregateExec {
    /// Create a new hash aggregate execution plan
    pub fn try_new(
        strategy: AggregateStrategy,
        mode: AggregateMode,
        group_expr: Vec<(Arc<dyn PhysicalExpr>, String)>,
        aggr_expr: Vec<Arc<dyn AggregateExpr>>,
        input: Arc<dyn ExecutionPlan>,
        input_schema: SchemaRef,
    ) -> Result<Self> {
        let schema = create_schema(&input.schema(), &group_expr, &aggr_expr, mode)?;

        let schema = Arc::new(schema);

        let output_rows = SQLMetric::counter("outputRows");

        Ok(HashAggregateExec {
            strategy,
            mode,
            group_expr,
            aggr_expr,
            input,
            schema,
            input_schema,
            output_rows,
        })
    }

    /// Aggregation strategy.
    pub fn strategy(&self) -> AggregateStrategy {
        self.strategy
    }

    /// Aggregation mode (full, partial)
    pub fn mode(&self) -> &AggregateMode {
        &self.mode
    }

    /// Grouping expressions
    pub fn group_expr(&self) -> &[(Arc<dyn PhysicalExpr>, String)] {
        &self.group_expr
    }

    /// Aggregate expressions
    pub fn aggr_expr(&self) -> &[Arc<dyn AggregateExpr>] {
        &self.aggr_expr
    }

    /// Input plan
    pub fn input(&self) -> &Arc<dyn ExecutionPlan> {
        &self.input
    }

    /// Get the input schema before any aggregates are applied
    pub fn input_schema(&self) -> SchemaRef {
        self.input_schema.clone()
    }
}

#[async_trait]
impl ExecutionPlan for HashAggregateExec {
    /// Return a reference to Any that can be used for downcasting
    fn as_any(&self) -> &dyn Any {
        self
    }

    fn schema(&self) -> DFSchemaRef {
        self.schema.clone()
    }

    fn children(&self) -> Vec<Arc<dyn ExecutionPlan>> {
        vec![self.input.clone()]
    }

    fn required_child_distribution(&self) -> Distribution {
        match &self.mode {
            AggregateMode::Partial | AggregateMode::Full => {
                Distribution::UnspecifiedDistribution
            }
            AggregateMode::Final => Distribution::SinglePartition,
        }
    }

    /// Get the output partitioning of this plan
    fn output_partitioning(&self) -> Partitioning {
        self.input.output_partitioning()
    }

    async fn execute(&self, partition: usize) -> Result<SendableRecordBatchStream> {
        let input = self.input.execute(partition).await?;
        let group_expr = self.group_expr.iter().map(|x| x.0.clone()).collect();

        if self.group_expr.is_empty() {
            Ok(Box::pin(HashAggregateStream::new(
                self.mode,
                self.schema.to_schema_ref(),
                self.aggr_expr.clone(),
                input,
            )))
        } else {
            Ok(Box::pin(GroupedHashAggregateStream::new(
                self.strategy,
                self.mode,
                self.schema.to_schema_ref(),
                group_expr,
                self.aggr_expr.clone(),
                input,
                self.output_rows.clone(),
            )))
        }
    }

    fn with_new_children(
        &self,
        children: Vec<Arc<dyn ExecutionPlan>>,
    ) -> Result<Arc<dyn ExecutionPlan>> {
        match children.len() {
            1 => Ok(Arc::new(HashAggregateExec::try_new(
                self.strategy,
                self.mode,
                self.group_expr.clone(),
                self.aggr_expr.clone(),
                children[0].clone(),
                self.input_schema.clone(),
            )?)),
            _ => Err(DataFusionError::Internal(
                "HashAggregateExec wrong number of children".to_string(),
            )),
        }
    }

<<<<<<< HEAD
    fn output_hints(&self) -> OptimizerHints {
        let sort_order = match self.strategy {
            AggregateStrategy::Hash => None,
            AggregateStrategy::InplaceSorted => {
                Some((0..self.group_expr.len()).collect_vec())
            }
        };
        OptimizerHints {
            sort_order,
            single_value_columns: Vec::new(),
        }
=======
    fn metrics(&self) -> HashMap<String, SQLMetric> {
        let mut metrics = HashMap::new();
        metrics.insert(
            "outputRows".to_owned(),
            self.output_rows.lock().unwrap().clone(),
        );
        metrics
>>>>>>> 4363fefe
    }
}

/*
The architecture is the following:

1. An accumulator has state that is updated on each batch.
2. At the end of the aggregation (e.g. end of batches in a partition), the accumulator converts its state to a RecordBatch of a single row
3. The RecordBatches of all accumulators are merged (`concatenate` in `rust/arrow`) together to a single RecordBatch.
4. The state's RecordBatch is `merge`d to a new state
5. The state is mapped to the final value

Why:

* Accumulators' state can be statically typed, but it is more efficient to transmit data from the accumulators via `Array`
* The `merge` operation must have access to the state of the aggregators because it uses it to correctly merge
* It uses Arrow's native dynamically typed object, `Array`.
* Arrow shines in batch operations and both `merge` and `concatenate` of uniform types are very performant.

Example: average

* the state is `n: u32` and `sum: f64`
* For every batch, we update them accordingly.
* At the end of the accumulation (of a partition), we convert `n` and `sum` to a RecordBatch of 1 row and two columns: `[n, sum]`
* The RecordBatch is (sent back / transmitted over network)
* Once all N record batches arrive, `merge` is performed, which builds a RecordBatch with N rows and 2 columns.
* Finally, `get_value` returns an array with one entry computed from the state
*/
pin_project! {
    struct GroupedHashAggregateStream {
        schema: SchemaRef,
        #[pin]
        output: futures::channel::oneshot::Receiver<ArrowResult<RecordBatch>>,
        finished: bool,
        output_rows: Arc<Mutex<SQLMetric>>,
    }
}

fn group_aggregate_batch(
    mode: &AggregateMode,
    group_expr: &[Arc<dyn PhysicalExpr>],
    aggr_expr: &[Arc<dyn AggregateExpr>],
    batch: RecordBatch,
    mut accumulators: Accumulators,
    aggregate_expressions: &[Vec<Arc<dyn PhysicalExpr>>],
) -> Result<Accumulators> {
    // evaluate the grouping expressions
    let group_values = evaluate(group_expr, &batch)?;

    // evaluate the aggregation expressions.
    // We could evaluate them after the `take`, but since we need to evaluate all
    // of them anyways, it is more performant to do it while they are together.
    let aggr_input_values = evaluate_many(aggregate_expressions, &batch)?;

    // create vector large enough to hold the grouping key
    // this is an optimization to avoid allocating `key` on every row.
    // it will be overwritten on every iteration of the loop below
    let mut group_by_values = smallvec![GroupByScalar::UInt32(0); group_values.len()];

    let mut key = SmallVec::new();

    // 1.1 construct the key from the group values
    // 1.2 construct the mapping key if it does not exist
    // 1.3 add the row' index to `indices`

    // Make sure we can create the accumulators or otherwise return an error
    create_accumulators(aggr_expr).map_err(DataFusionError::into_arrow_external_error)?;

    // Keys received in this batch
    let mut batch_keys = BinaryBuilder::new(0);

    for row in 0..batch.num_rows() {
        // 1.1
        create_key(&group_values, row, &mut key)
            .map_err(DataFusionError::into_arrow_external_error)?;

        accumulators
            .raw_entry_mut()
            .from_key(&key)
            // 1.3
            .and_modify(|_, (_, _, v)| {
                if v.is_empty() {
                    batch_keys.append_value(&key).expect("must not fail");
                };
                v.push(row as u32)
            })
            // 1.2
            .or_insert_with(|| {
                // We can safely unwrap here as we checked we can create an accumulator before
                let accumulator_set = create_accumulators(aggr_expr).unwrap();
                batch_keys.append_value(&key).expect("must not fail");
                let _ = create_group_by_values(&group_values, row, &mut group_by_values);
                let mut taken_values =
                    smallvec![GroupByScalar::UInt32(0); group_values.len()];
                std::mem::swap(&mut taken_values, &mut group_by_values);
                (
                    key.clone(),
                    (taken_values, accumulator_set, smallvec![row as u32]),
                )
            });
    }

    // Collect all indices + offsets based on keys in this vec
    let mut batch_indices: UInt32Builder = UInt32Builder::new(0);
    let mut offsets = vec![0];
    let mut offset_so_far = 0;
    let batch_keys = batch_keys.finish();
    for key in batch_keys.iter() {
        let (_, _, indices) = accumulators.get_mut(key.unwrap()).unwrap();
        batch_indices.append_slice(&indices)?;
        offset_so_far += indices.len();
        offsets.push(offset_so_far);
    }
    let batch_indices = batch_indices.finish();

    // `Take` all values based on indices into Arrays
    let values: Vec<Vec<Arc<dyn Array>>> = aggr_input_values
        .iter()
        .map(|array| {
            array
                .iter()
                .map(|array| {
                    compute::take(
                        array.as_ref(),
                        &batch_indices,
                        None, // None: no index check
                    )
                    .unwrap()
                })
                .collect()
            // 2.3
        })
        .collect();

    // 2.1 for each key in this batch
    // 2.2 for each aggregation
    // 2.3 `slice` from each of its arrays the keys' values
    // 2.4 update / merge the accumulator with the values
    // 2.5 clear indices
    batch_keys
        .iter()
        .zip(offsets.windows(2))
        .try_for_each(|(key, offsets)| {
            let (_, accumulator_set, indices) =
                accumulators.get_mut(key.unwrap()).unwrap();
            // 2.2
            accumulator_set
                .iter_mut()
                .zip(values.iter())
                .map(|(accumulator, aggr_array)| {
                    (
                        accumulator,
                        aggr_array
                            .iter()
                            .map(|array| {
                                // 2.3
                                array.slice(offsets[0], offsets[1] - offsets[0])
                            })
                            .collect::<Vec<ArrayRef>>(),
                    )
                })
                .try_for_each(|(accumulator, values)| match mode {
                    AggregateMode::Partial | AggregateMode::Full => {
                        accumulator.update_batch(&values)
                    }
                    AggregateMode::Final => {
                        // note: the aggregation here is over states, not values, thus the merge
                        accumulator.merge_batch(&values)
                    }
                })
                // 2.5
                .and({
                    indices.clear();
                    Ok(())
                })
        })?;
    Ok(accumulators)
}

/// Appends a sequence of [u8] bytes for the value in `col[row]` to
/// `vec` to be used as a key into the hash map for a dictionary type
///
/// Note that ideally, for dictionary encoded columns, we would be
/// able to simply use the dictionary idicies themselves (no need to
/// look up values) or possibly simply build the hash table entirely
/// on the dictionary indexes.
///
/// This aproach would likely work (very) well for the common case,
/// but it also has to to handle the case where the dictionary itself
/// is not the same across all record batches (and thus indexes in one
/// record batch may not correspond to the same index in another)
fn dictionary_create_key_for_col<K: ArrowDictionaryKeyType>(
    col: &ArrayRef,
    row: usize,
    vec: &mut KeyVec,
) -> Result<()> {
    let dict_col = col.as_any().downcast_ref::<DictionaryArray<K>>().unwrap();

    // look up the index in the values dictionary
    let keys_col = dict_col.keys_array();
    let values_index = keys_col.value(row).to_usize().ok_or_else(|| {
        DataFusionError::Internal(format!(
            "Can not convert index to usize in dictionary of type creating group by value {:?}",
            keys_col.data_type()
        ))
    })?;

    create_key_for_col(&dict_col.values(), values_index, vec)
}

/// Appends a sequence of [u8] bytes for the value in `col[row]` to
/// `vec` to be used as a key into the hash map
fn create_key_for_col(col: &ArrayRef, row: usize, vec: &mut Vec<u8>) -> Result<()> {
    match col.data_type() {
        DataType::Boolean => {
            let array = col.as_any().downcast_ref::<BooleanArray>().unwrap();
            vec.extend_from_slice(&[array.value(row) as u8]);
        }
        DataType::Float32 => {
            let array = col.as_any().downcast_ref::<Float32Array>().unwrap();
            vec.extend_from_slice(&array.value(row).to_le_bytes());
        }
        DataType::Float64 => {
            let array = col.as_any().downcast_ref::<Float64Array>().unwrap();
            vec.extend_from_slice(&array.value(row).to_le_bytes());
        }
        DataType::UInt8 => {
            let array = col.as_any().downcast_ref::<UInt8Array>().unwrap();
            vec.extend_from_slice(&array.value(row).to_le_bytes());
        }
        DataType::UInt16 => {
            let array = col.as_any().downcast_ref::<UInt16Array>().unwrap();
            vec.extend_from_slice(&array.value(row).to_le_bytes());
        }
        DataType::UInt32 => {
            let array = col.as_any().downcast_ref::<UInt32Array>().unwrap();
            vec.extend_from_slice(&array.value(row).to_le_bytes());
        }
        DataType::UInt64 => {
            let array = col.as_any().downcast_ref::<UInt64Array>().unwrap();
            vec.extend_from_slice(&array.value(row).to_le_bytes());
        }
        DataType::Int8 => {
            let array = col.as_any().downcast_ref::<Int8Array>().unwrap();
            vec.extend_from_slice(&array.value(row).to_le_bytes());
        }
        DataType::Int16 => {
            let array = col.as_any().downcast_ref::<Int16Array>().unwrap();
            vec.extend(array.value(row).to_le_bytes().iter());
        }
        DataType::Int32 => {
            let array = col.as_any().downcast_ref::<Int32Array>().unwrap();
            vec.extend_from_slice(&array.value(row).to_le_bytes());
        }
        DataType::Int64 => {
            let array = col.as_any().downcast_ref::<Int64Array>().unwrap();
            vec.extend_from_slice(&array.value(row).to_le_bytes());
        }
        DataType::Timestamp(TimeUnit::Millisecond, None) => {
            let array = col
                .as_any()
                .downcast_ref::<TimestampMillisecondArray>()
                .unwrap();
            vec.extend_from_slice(&array.value(row).to_le_bytes());
        }
        DataType::Timestamp(TimeUnit::Microsecond, None) => {
            let array = col
                .as_any()
                .downcast_ref::<TimestampMicrosecondArray>()
                .unwrap();
            vec.extend_from_slice(&array.value(row).to_le_bytes());
        }
        DataType::Timestamp(TimeUnit::Nanosecond, None) => {
            let array = col
                .as_any()
                .downcast_ref::<TimestampNanosecondArray>()
                .unwrap();
            vec.extend_from_slice(&array.value(row).to_le_bytes());
        }
        DataType::Utf8 => {
            let array = col.as_any().downcast_ref::<StringArray>().unwrap();
            let value = array.value(row);
            // store the size
            vec.extend_from_slice(&value.len().to_le_bytes());
            // store the string value
            vec.extend_from_slice(value.as_bytes());
        }
        DataType::Date32 => {
            let array = col.as_any().downcast_ref::<Date32Array>().unwrap();
            vec.extend_from_slice(&array.value(row).to_le_bytes());
        }
        DataType::Dictionary(index_type, _) => match **index_type {
            DataType::Int8 => {
                dictionary_create_key_for_col::<Int8Type>(col, row, vec)?;
            }
            DataType::Int16 => {
<<<<<<< HEAD
                let array = col.as_any().downcast_ref::<Int16Array>().unwrap();
                vec.extend_from_slice(&array.value(row).to_le_bytes());
=======
                dictionary_create_key_for_col::<Int16Type>(col, row, vec)?;
>>>>>>> 4363fefe
            }
            DataType::Int32 => {
                dictionary_create_key_for_col::<Int32Type>(col, row, vec)?;
            }
            DataType::Int64 => {
                dictionary_create_key_for_col::<Int64Type>(col, row, vec)?;
            }
<<<<<<< HEAD
            DataType::Int64Decimal(0) => {
                let array = col.as_any().downcast_ref::<Int64Decimal0Array>().unwrap();
                vec.extend_from_slice(&array.value(row).to_le_bytes());
            }
            DataType::Int64Decimal(1) => {
                let array = col.as_any().downcast_ref::<Int64Decimal1Array>().unwrap();
                vec.extend_from_slice(&array.value(row).to_le_bytes());
            }
            DataType::Int64Decimal(2) => {
                let array = col.as_any().downcast_ref::<Int64Decimal2Array>().unwrap();
                vec.extend_from_slice(&array.value(row).to_le_bytes());
            }
            DataType::Int64Decimal(3) => {
                let array = col.as_any().downcast_ref::<Int64Decimal3Array>().unwrap();
                vec.extend_from_slice(&array.value(row).to_le_bytes());
            }
            DataType::Int64Decimal(4) => {
                let array = col.as_any().downcast_ref::<Int64Decimal4Array>().unwrap();
                vec.extend_from_slice(&array.value(row).to_le_bytes());
            }
            DataType::Int64Decimal(5) => {
                let array = col.as_any().downcast_ref::<Int64Decimal5Array>().unwrap();
                vec.extend_from_slice(&array.value(row).to_le_bytes());
            }
            DataType::Int64Decimal(10) => {
                let array = col.as_any().downcast_ref::<Int64Decimal10Array>().unwrap();
                vec.extend_from_slice(&array.value(row).to_le_bytes());
            }
            DataType::Timestamp(TimeUnit::Microsecond, None) => {
                let array = col
                    .as_any()
                    .downcast_ref::<TimestampMicrosecondArray>()
                    .unwrap();
                vec.extend_from_slice(&array.value(row).to_le_bytes());
=======
            DataType::UInt8 => {
                dictionary_create_key_for_col::<UInt8Type>(col, row, vec)?;
>>>>>>> 4363fefe
            }
            DataType::UInt16 => {
                dictionary_create_key_for_col::<UInt16Type>(col, row, vec)?;
            }
            DataType::UInt32 => {
                dictionary_create_key_for_col::<UInt32Type>(col, row, vec)?;
            }
            DataType::UInt64 => {
                dictionary_create_key_for_col::<UInt64Type>(col, row, vec)?;
            }
            _ => return Err(DataFusionError::Internal(format!(
                "Unsupported GROUP BY type (dictionary index type not supported creating key) {}",
                col.data_type(),
            ))),
        },
        _ => {
            // This is internal because we should have caught this before.
            return Err(DataFusionError::Internal(format!(
                "Unsupported GROUP BY type creating key {}",
                col.data_type(),
            )));
        }
    }
    Ok(())
}

/// Create a key `Vec<u8>` that is used as key for the hashmap
pub(crate) fn create_key(
    group_by_keys: &[ArrayRef],
    row: usize,
    vec: &mut Vec<u8>,
) -> Result<()> {
    vec.clear();
    for col in group_by_keys {
        create_key_for_col(col, row, vec)?
    }
    Ok(())
}

async fn compute_grouped_hash_aggregate(
    mode: AggregateMode,
    schema: SchemaRef,
    group_expr: Vec<Arc<dyn PhysicalExpr>>,
    aggr_expr: Vec<Arc<dyn AggregateExpr>>,
    mut input: SendableRecordBatchStream,
) -> ArrowResult<RecordBatch> {
    // the expressions to evaluate the batch, one vec of expressions per aggregation
    let aggregate_expressions = aggregate_expressions(&aggr_expr, &mode)
        .map_err(DataFusionError::into_arrow_external_error)?;

    // mapping key -> (set of accumulators, indices of the key in the batch)
    // * the indexes are updated at each row
    // * the accumulators are updated at the end of each batch
    // * the indexes are `clear`ed at the end of each batch
    //let mut accumulators: Accumulators = FnvHashMap::default();

    // iterate over all input batches and update the accumulators
    let mut accumulators = Accumulators::default();
    while let Some(batch) = input.next().await {
        let batch = batch?;
        accumulators = group_aggregate_batch(
            &mode,
            &group_expr,
            &aggr_expr,
            batch,
            accumulators,
            &aggregate_expressions,
        )
        .map_err(DataFusionError::into_arrow_external_error)?;
    }

    create_batch_from_map(&mode, &accumulators, group_expr.len(), &schema)
}

impl GroupedHashAggregateStream {
    /// Create a new HashAggregateStream
    pub fn new(
        strategy: AggregateStrategy,
        mode: AggregateMode,
        schema: SchemaRef,
        group_expr: Vec<Arc<dyn PhysicalExpr>>,
        aggr_expr: Vec<Arc<dyn AggregateExpr>>,
        input: SendableRecordBatchStream,
        output_rows: Arc<Mutex<SQLMetric>>,
    ) -> Self {
        let (tx, rx) = futures::channel::oneshot::channel();

        let schema_clone = schema.clone();
        let task = async move {
            let result = match strategy {
                AggregateStrategy::Hash => {
                    compute_grouped_hash_aggregate(
                        mode,
                        schema_clone,
                        group_expr,
                        aggr_expr,
                        input,
                    )
                    .await
                }
                AggregateStrategy::InplaceSorted => {
                    compute_grouped_sorted_aggregate(
                        mode,
                        schema_clone,
                        group_expr,
                        aggr_expr,
                        input,
                    )
                    .await
                }
            };
            tx.send(result)
        };
        tokio::spawn(task.in_current_span().with_current_subscriber());

        GroupedHashAggregateStream {
            schema,
            output: rx,
            finished: false,
            output_rows,
        }
    }
}

<<<<<<< HEAD
type KeyVec = SmallVec<[u8; 64]>;
#[allow(missing_docs)]
pub type AccumulatorSet = SmallVec<[Box<dyn Accumulator>; 2]>;
type Accumulators = HashMap<
    KeyVec,
    (
        SmallVec<[GroupByScalar; 2]>,
        AccumulatorSet,
        SmallVec<[u32; 4]>,
    ),
    RandomState,
>;
=======
type AccumulatorItem = Box<dyn Accumulator>;
type Accumulators =
    HashMap<Vec<u8>, (Box<[GroupByScalar]>, Vec<AccumulatorItem>, Vec<u32>), RandomState>;
>>>>>>> 4363fefe

impl Stream for GroupedHashAggregateStream {
    type Item = ArrowResult<RecordBatch>;

    fn poll_next(
        self: std::pin::Pin<&mut Self>,
        cx: &mut Context<'_>,
    ) -> Poll<Option<Self::Item>> {
        if self.finished {
            return Poll::Ready(None);
        }

        let output_rows = self.output_rows.clone();

        // is the output ready?
        let this = self.project();
        let output_poll = this.output.poll(cx);

        match output_poll {
            Poll::Ready(result) => {
                *this.finished = true;

                // check for error in receiving channel and unwrap actual result
                let result = match result {
                    Err(e) => Err(ArrowError::ExternalError(Box::new(e))), // error receiving
                    Ok(result) => result,
                };

                if let Ok(batch) = &result {
                    let mut output_rows = output_rows.lock().unwrap();
                    output_rows.add(batch.num_rows())
                }

                Poll::Ready(Some(result))
            }
            Poll::Pending => Poll::Pending,
        }
    }
}

impl RecordBatchStream for GroupedHashAggregateStream {
    fn schema(&self) -> SchemaRef {
        self.schema.clone()
    }
}

/// Evaluates expressions against a record batch.
fn evaluate(
    expr: &[Arc<dyn PhysicalExpr>],
    batch: &RecordBatch,
) -> Result<Vec<ArrayRef>> {
    expr.iter()
        .map(|expr| expr.evaluate(&batch))
        .map(|r| r.map(|v| v.into_array(batch.num_rows())))
        .collect::<Result<Vec<_>>>()
}

/// Evaluates expressions against a record batch.
fn evaluate_many(
    expr: &[Vec<Arc<dyn PhysicalExpr>>],
    batch: &RecordBatch,
) -> Result<Vec<Vec<ArrayRef>>> {
    expr.iter()
        .map(|expr| evaluate(expr, batch))
        .collect::<Result<Vec<_>>>()
}

/// uses `state_fields` to build a vec of expressions required to merge the AggregateExpr' accumulator's state.
fn merge_expressions(
    expr: &Arc<dyn AggregateExpr>,
) -> Result<Vec<Arc<dyn PhysicalExpr>>> {
    Ok(expr
        .state_fields()?
        .iter()
        .map(|f| Arc::new(Column::new(f.name())) as Arc<dyn PhysicalExpr>)
        .collect::<Vec<_>>())
}

/// returns physical expressions to evaluate against a batch
/// The expressions are different depending on `mode`:
/// * Partial: AggregateExpr::expressions
/// * Final: columns of `AggregateExpr::state_fields()`
/// The return value is to be understood as:
/// * index 0 is the aggregation
/// * index 1 is the expression i of the aggregation
fn aggregate_expressions(
    aggr_expr: &[Arc<dyn AggregateExpr>],
    mode: &AggregateMode,
) -> Result<Vec<Vec<Arc<dyn PhysicalExpr>>>> {
    match mode {
        AggregateMode::Partial | AggregateMode::Full => {
            Ok(aggr_expr.iter().map(|agg| agg.expressions()).collect())
        }
        // in this mode, we build the merge expressions of the aggregation
        AggregateMode::Final => Ok(aggr_expr
            .iter()
            .map(|agg| merge_expressions(agg))
            .collect::<Result<Vec<_>>>()?),
    }
}

pin_project! {
    struct HashAggregateStream {
        schema: SchemaRef,
        #[pin]
        output: futures::channel::oneshot::Receiver<ArrowResult<RecordBatch>>,
        finished: bool,
    }
}

async fn compute_hash_aggregate(
    mode: AggregateMode,
    schema: SchemaRef,
    aggr_expr: Vec<Arc<dyn AggregateExpr>>,
    mut input: SendableRecordBatchStream,
) -> ArrowResult<RecordBatch> {
    let mut accumulators = create_accumulators(&aggr_expr)
        .map_err(DataFusionError::into_arrow_external_error)?;

    let expressions = aggregate_expressions(&aggr_expr, &mode)
        .map_err(DataFusionError::into_arrow_external_error)?;

    let expressions = Arc::new(expressions);

    // 1 for each batch, update / merge accumulators with the expressions' values
    // future is ready when all batches are computed
    while let Some(batch) = input.next().await {
        let batch = batch?;
        aggregate_batch(&mode, &batch, &mut accumulators, &expressions)
            .map_err(DataFusionError::into_arrow_external_error)?;
    }

    // 2. convert values to a record batch
    finalize_aggregation(&accumulators, &mode)
        .map(|columns| RecordBatch::try_new(schema.clone(), columns))
        .map_err(DataFusionError::into_arrow_external_error)?
}

impl HashAggregateStream {
    /// Create a new HashAggregateStream
    pub fn new(
        mode: AggregateMode,
        schema: SchemaRef,
        aggr_expr: Vec<Arc<dyn AggregateExpr>>,
        input: SendableRecordBatchStream,
    ) -> Self {
        let (tx, rx) = futures::channel::oneshot::channel();

        let schema_clone = schema.clone();
        let task = async move {
            let result =
                compute_hash_aggregate(mode, schema_clone, aggr_expr, input).await;
            tx.send(result)
        };
        tokio::spawn(task.in_current_span().with_current_subscriber());

        HashAggregateStream {
            schema,
            output: rx,
            finished: false,
        }
    }
}

fn aggregate_batch(
    mode: &AggregateMode,
    batch: &RecordBatch,
    accumulators: &mut [AccumulatorItem],
    expressions: &[Vec<Arc<dyn PhysicalExpr>>],
) -> Result<()> {
    // 1.1 iterate accumulators and respective expressions together
    // 1.2 evaluate expressions
    // 1.3 update / merge accumulators with the expressions' values

    // 1.1
    accumulators
        .iter_mut()
        .zip(expressions)
        .try_for_each(|(accum, expr)| {
            // 1.2
            let values = &expr
                .iter()
                .map(|e| e.evaluate(batch))
                .map(|r| r.map(|v| v.into_array(batch.num_rows())))
                .collect::<Result<Vec<_>>>()?;

            // 1.3
            match mode {
<<<<<<< HEAD
                AggregateMode::Partial | AggregateMode::Full => {
                    accum.update_batch(values)?;
                }
                AggregateMode::Final => {
                    accum.merge_batch(values)?;
                }
=======
                AggregateMode::Partial => accum.update_batch(values),
                AggregateMode::Final => accum.merge_batch(values),
>>>>>>> 4363fefe
            }
        })
<<<<<<< HEAD
        .collect::<Result<SmallVec<_>>>()
=======
>>>>>>> 4363fefe
}

impl Stream for HashAggregateStream {
    type Item = ArrowResult<RecordBatch>;

    fn poll_next(
        self: std::pin::Pin<&mut Self>,
        cx: &mut Context<'_>,
    ) -> Poll<Option<Self::Item>> {
        if self.finished {
            return Poll::Ready(None);
        }

        // is the output ready?
        let this = self.project();
        let output_poll = this.output.poll(cx);

        match output_poll {
            Poll::Ready(result) => {
                *this.finished = true;

                // check for error in receiving channel and unwrap actual result
                let result = match result {
                    Err(e) => Err(ArrowError::ExternalError(Box::new(e))), // error receiving
                    Ok(result) => result,
                };

                Poll::Ready(Some(result))
            }
            Poll::Pending => Poll::Pending,
        }
    }
}

impl RecordBatchStream for HashAggregateStream {
    fn schema(&self) -> SchemaRef {
        self.schema.clone()
    }
}

/// Create a RecordBatch with all group keys and accumulator' states or values.
fn create_batch_from_map(
    mode: &AggregateMode,
    accumulators: &Accumulators,
    num_group_expr: usize,
    output_schema: &Schema,
) -> ArrowResult<RecordBatch> {
    // 1. for each key
    // 2. create single-row ArrayRef with all group expressions
    // 3. create single-row ArrayRef with all aggregate states or values
    // 4. collect all in a vector per key of vec<ArrayRef>, vec[i][j]
    // 5. concatenate the arrays over the second index [j] into a single vec<ArrayRef>.
<<<<<<< HEAD
=======
    let arrays = accumulators
        .iter()
        .map(|(_, (group_by_values, accumulator_set, _))| {
            // 2.
            let mut groups = (0..num_group_expr)
                .map(|i| match &group_by_values[i] {
                    GroupByScalar::Float32(n) => {
                        Arc::new(Float32Array::from(vec![(*n).into()] as Vec<f32>))
                            as ArrayRef
                    }
                    GroupByScalar::Float64(n) => {
                        Arc::new(Float64Array::from(vec![(*n).into()] as Vec<f64>))
                            as ArrayRef
                    }
                    GroupByScalar::Int8(n) => {
                        Arc::new(Int8Array::from(vec![*n])) as ArrayRef
                    }
                    GroupByScalar::Int16(n) => Arc::new(Int16Array::from(vec![*n])),
                    GroupByScalar::Int32(n) => Arc::new(Int32Array::from(vec![*n])),
                    GroupByScalar::Int64(n) => Arc::new(Int64Array::from(vec![*n])),
                    GroupByScalar::UInt8(n) => Arc::new(UInt8Array::from(vec![*n])),
                    GroupByScalar::UInt16(n) => Arc::new(UInt16Array::from(vec![*n])),
                    GroupByScalar::UInt32(n) => Arc::new(UInt32Array::from(vec![*n])),
                    GroupByScalar::UInt64(n) => Arc::new(UInt64Array::from(vec![*n])),
                    GroupByScalar::Utf8(str) => {
                        Arc::new(StringArray::from(vec![&***str]))
                    }
                    GroupByScalar::Boolean(b) => Arc::new(BooleanArray::from(vec![*b])),
                    GroupByScalar::TimeMillisecond(n) => {
                        Arc::new(TimestampMillisecondArray::from(vec![*n]))
                    }
                    GroupByScalar::TimeMicrosecond(n) => {
                        Arc::new(TimestampMicrosecondArray::from(vec![*n]))
                    }
                    GroupByScalar::TimeNanosecond(n) => {
                        Arc::new(TimestampNanosecondArray::from_vec(vec![*n], None))
                    }
                    GroupByScalar::Date32(n) => Arc::new(Date32Array::from(vec![*n])),
                })
                .collect::<Vec<ArrayRef>>();
>>>>>>> 4363fefe

    let mut key_columns: Vec<Box<dyn ArrayBuilder>> = Vec::with_capacity(num_group_expr);
    let mut value_columns = Vec::new();
    for (_, (group_by_values, accumulator_set, _)) in accumulators {
        // 2 and 3.
        write_group_result_row(
            *mode,
            group_by_values,
            accumulator_set,
            &mut key_columns,
            &mut value_columns,
        )
        .map_err(DataFusionError::into_arrow_external_error)?;
    }
    // 4.
    let batch = if !key_columns.is_empty() || !value_columns.is_empty() {
        // 5.
<<<<<<< HEAD
        let columns = key_columns
            .into_iter()
            .chain(value_columns)
            .map(|mut b| b.finish())
            .collect();
=======
        let columns = concatenate(arrays)?;

        // cast output if needed (e.g. for types like Dictionary where
        // the intermediate GroupByScalar type was not the same as the
        // output
        let columns = columns
            .iter()
            .zip(output_schema.fields().iter())
            .map(|(col, desired_field)| cast(col, desired_field.data_type()))
            .collect::<ArrowResult<Vec<_>>>()?;

>>>>>>> 4363fefe
        RecordBatch::try_new(Arc::new(output_schema.to_owned()), columns)?
    } else {
        RecordBatch::new_empty(Arc::new(output_schema.to_owned()))
    };
    Ok(batch)
}

<<<<<<< HEAD
#[allow(missing_docs)]
pub fn write_group_result_row(
    mode: AggregateMode,
    group_by_values: &[GroupByScalar],
    accumulator_set: &AccumulatorSet,
    key_columns: &mut Vec<Box<dyn ArrayBuilder>>,
    value_columns: &mut Vec<Box<dyn ArrayBuilder>>,
) -> Result<()> {
    let add_key_columns = key_columns.is_empty();
    for i in 0..group_by_values.len() {
        match &group_by_values[i] {
            // Optimization to avoid allocation on conversion to ScalarValue.
            GroupByScalar::Utf8(str) => {
                if add_key_columns {
                    key_columns.push(Box::new(StringBuilder::new(0)));
                }
                key_columns[i]
                    .as_any_mut()
                    .downcast_mut::<StringBuilder>()
                    .unwrap()
                    .append_value(str)?;
            }
            v => {
                let scalar = &ScalarValue::from(v);
                if add_key_columns {
                    key_columns.push(create_builder(&scalar));
                }
                append_value(&mut *key_columns[i], &scalar)?;
            }
        }
    }
    finalize_aggregation_into(&accumulator_set, &mode, value_columns)
}

#[allow(missing_docs)]
pub fn create_accumulators(
    aggr_expr: &Vec<Arc<dyn AggregateExpr>>,
) -> Result<AccumulatorSet> {
=======
fn create_accumulators(
    aggr_expr: &[Arc<dyn AggregateExpr>],
) -> Result<Vec<AccumulatorItem>> {
>>>>>>> 4363fefe
    aggr_expr
        .iter()
        .map(|expr| expr.create_accumulator())
        .collect::<Result<SmallVec<_>>>()
}

fn create_builder(s: &ScalarValue) -> Box<dyn ArrayBuilder> {
    match s {
        ScalarValue::Boolean(_) => Box::new(BooleanBuilder::new(0)),
        ScalarValue::Float32(_) => Box::new(Float32Builder::new(0)),
        ScalarValue::Float64(_) => Box::new(Float64Builder::new(0)),
        ScalarValue::Int8(_) => Box::new(Int8Builder::new(0)),
        ScalarValue::Int16(_) => Box::new(Int16Builder::new(0)),
        ScalarValue::Int32(_) => Box::new(Int32Builder::new(0)),
        ScalarValue::Int64(_) => Box::new(Int64Builder::new(0)),
        ScalarValue::Int64Decimal(_, 0) => Box::new(Int64Decimal0Builder::new(0)),
        ScalarValue::Int64Decimal(_, 1) => Box::new(Int64Decimal1Builder::new(0)),
        ScalarValue::Int64Decimal(_, 2) => Box::new(Int64Decimal2Builder::new(0)),
        ScalarValue::Int64Decimal(_, 3) => Box::new(Int64Decimal3Builder::new(0)),
        ScalarValue::Int64Decimal(_, 4) => Box::new(Int64Decimal4Builder::new(0)),
        ScalarValue::Int64Decimal(_, 5) => Box::new(Int64Decimal5Builder::new(0)),
        ScalarValue::Int64Decimal(_, 10) => Box::new(Int64Decimal10Builder::new(0)),
        ScalarValue::Int64Decimal(_, scale) => {
            panic!("unhandled scale for decimal: {}", scale)
        }
        ScalarValue::UInt8(_) => Box::new(UInt8Builder::new(0)),
        ScalarValue::UInt16(_) => Box::new(UInt16Builder::new(0)),
        ScalarValue::UInt32(_) => Box::new(UInt32Builder::new(0)),
        ScalarValue::UInt64(_) => Box::new(UInt64Builder::new(0)),
        ScalarValue::Utf8(_) => Box::new(StringBuilder::new(0)),
        ScalarValue::LargeUtf8(_) => Box::new(LargeStringBuilder::new(0)),
        ScalarValue::Date32(_) => Box::new(Date32Builder::new(0)),
        ScalarValue::TimeMicrosecond(_) => Box::new(TimestampMicrosecondBuilder::new(0)),
        ScalarValue::TimeNanosecond(_) => Box::new(TimestampNanosecondBuilder::new(0)),
        ScalarValue::List(_, dt) => match dt {
            DataType::Int8 => Box::new(ListBuilder::new(Int8Builder::new(0))),
            DataType::Int16 => Box::new(ListBuilder::new(Int16Builder::new(0))),
            DataType::Int32 => Box::new(ListBuilder::new(Int32Builder::new(0))),
            DataType::Int64 => Box::new(ListBuilder::new(Int64Builder::new(0))),
            DataType::UInt8 => Box::new(ListBuilder::new(UInt8Builder::new(0))),
            DataType::UInt16 => Box::new(ListBuilder::new(UInt16Builder::new(0))),
            DataType::UInt32 => Box::new(ListBuilder::new(UInt32Builder::new(0))),
            DataType::UInt64 => Box::new(ListBuilder::new(UInt64Builder::new(0))),
            DataType::Utf8 => {
                Box::new(ListBuilder::new(ListBuilder::new(StringBuilder::new(0))))
            }
            x => panic!("unexpected list type {}", x),
        },
        ScalarValue::Binary(_) => Box::new(BinaryBuilder::new(0)),
    }
}

fn append_value(b: &mut dyn ArrayBuilder, v: &ScalarValue) -> Result<()> {
    let b = b.as_any_mut();
    match v {
        ScalarValue::Boolean(Some(v)) => b
            .downcast_mut::<BooleanBuilder>()
            .unwrap()
            .append_value(*v)?,
        ScalarValue::Boolean(None) => {
            b.downcast_mut::<BooleanBuilder>().unwrap().append_null()?
        }
        ScalarValue::Float32(Some(f)) => b
            .downcast_mut::<Float32Builder>()
            .unwrap()
            .append_value(*f)?,
        ScalarValue::Float32(None) => {
            b.downcast_mut::<Float32Builder>().unwrap().append_null()?
        }
        ScalarValue::Float64(Some(f)) => b
            .downcast_mut::<Float64Builder>()
            .unwrap()
            .append_value(*f)?,
        ScalarValue::Float64(None) => {
            b.downcast_mut::<Float64Builder>().unwrap().append_null()?
        }
        ScalarValue::Int8(Some(i)) => {
            b.downcast_mut::<Int8Builder>().unwrap().append_value(*i)?
        }
        ScalarValue::Int8(None) => {
            b.downcast_mut::<Int8Builder>().unwrap().append_null()?
        }
        ScalarValue::Int16(Some(i)) => {
            b.downcast_mut::<Int16Builder>().unwrap().append_value(*i)?
        }
        ScalarValue::Int16(None) => {
            b.downcast_mut::<Int16Builder>().unwrap().append_null()?
        }
        ScalarValue::Int32(Some(i)) => {
            b.downcast_mut::<Int32Builder>().unwrap().append_value(*i)?
        }
        ScalarValue::Int32(None) => {
            b.downcast_mut::<Int32Builder>().unwrap().append_null()?
        }
        ScalarValue::Int64(Some(i)) => {
            b.downcast_mut::<Int64Builder>().unwrap().append_value(*i)?
        }
        ScalarValue::Int64(None) => {
            b.downcast_mut::<Int64Builder>().unwrap().append_null()?
        }
        ScalarValue::UInt8(Some(i)) => {
            b.downcast_mut::<UInt8Builder>().unwrap().append_value(*i)?
        }
        ScalarValue::UInt8(None) => {
            b.downcast_mut::<UInt8Builder>().unwrap().append_null()?
        }
        ScalarValue::UInt16(Some(i)) => b
            .downcast_mut::<UInt16Builder>()
            .unwrap()
            .append_value(*i)?,
        ScalarValue::UInt16(None) => {
            b.downcast_mut::<UInt16Builder>().unwrap().append_null()?
        }
        ScalarValue::UInt32(Some(i)) => b
            .downcast_mut::<UInt32Builder>()
            .unwrap()
            .append_value(*i)?,
        ScalarValue::UInt32(None) => {
            b.downcast_mut::<UInt32Builder>().unwrap().append_null()?
        }
        ScalarValue::UInt64(Some(i)) => b
            .downcast_mut::<UInt64Builder>()
            .unwrap()
            .append_value(*i)?,
        ScalarValue::UInt64(None) => {
            b.downcast_mut::<UInt64Builder>().unwrap().append_null()?
        }
        ScalarValue::Int64Decimal(None, 0) => b
            .downcast_mut::<Int64Decimal0Builder>()
            .unwrap()
            .append_null()?,
        ScalarValue::Int64Decimal(Some(i), 0) => b
            .downcast_mut::<Int64Decimal0Builder>()
            .unwrap()
            .append_value(*i)?,
        ScalarValue::Int64Decimal(None, 1) => b
            .downcast_mut::<Int64Decimal1Builder>()
            .unwrap()
            .append_null()?,
        ScalarValue::Int64Decimal(Some(i), 1) => b
            .downcast_mut::<Int64Decimal1Builder>()
            .unwrap()
            .append_value(*i)?,
        ScalarValue::Int64Decimal(None, 2) => b
            .downcast_mut::<Int64Decimal2Builder>()
            .unwrap()
            .append_null()?,
        ScalarValue::Int64Decimal(Some(i), 2) => b
            .downcast_mut::<Int64Decimal2Builder>()
            .unwrap()
            .append_value(*i)?,
        ScalarValue::Int64Decimal(None, 3) => b
            .downcast_mut::<Int64Decimal3Builder>()
            .unwrap()
            .append_null()?,
        ScalarValue::Int64Decimal(Some(i), 3) => b
            .downcast_mut::<Int64Decimal3Builder>()
            .unwrap()
            .append_value(*i)?,
        ScalarValue::Int64Decimal(None, 4) => b
            .downcast_mut::<Int64Decimal4Builder>()
            .unwrap()
            .append_null()?,
        ScalarValue::Int64Decimal(Some(i), 4) => b
            .downcast_mut::<Int64Decimal4Builder>()
            .unwrap()
            .append_value(*i)?,
        ScalarValue::Int64Decimal(None, 5) => b
            .downcast_mut::<Int64Decimal5Builder>()
            .unwrap()
            .append_null()?,
        ScalarValue::Int64Decimal(Some(i), 5) => b
            .downcast_mut::<Int64Decimal5Builder>()
            .unwrap()
            .append_value(*i)?,
        ScalarValue::Int64Decimal(None, 10) => b
            .downcast_mut::<Int64Decimal10Builder>()
            .unwrap()
            .append_null()?,
        ScalarValue::Int64Decimal(Some(i), 10) => b
            .downcast_mut::<Int64Decimal10Builder>()
            .unwrap()
            .append_value(*i)?,
        ScalarValue::Int64Decimal(_, scale) => {
            panic!("unhandled scale for decimal: {}", scale)
        }
        ScalarValue::Date32(None) => {
            b.downcast_mut::<Date32Builder>().unwrap().append_null()?
        }
        ScalarValue::Date32(Some(v)) => b
            .downcast_mut::<Date32Builder>()
            .unwrap()
            .append_value(*v)?,
        ScalarValue::TimeMicrosecond(None) => b
            .downcast_mut::<TimestampMicrosecondBuilder>()
            .unwrap()
            .append_null()?,
        ScalarValue::TimeMicrosecond(Some(v)) => b
            .downcast_mut::<TimestampMicrosecondBuilder>()
            .unwrap()
            .append_value(*v)?,
        ScalarValue::TimeNanosecond(None) => b
            .downcast_mut::<TimestampNanosecondBuilder>()
            .unwrap()
            .append_null()?,
        ScalarValue::TimeNanosecond(Some(v)) => b
            .downcast_mut::<TimestampNanosecondBuilder>()
            .unwrap()
            .append_value(*v)?,
        ScalarValue::Binary(None) => {
            b.downcast_mut::<BinaryBuilder>().unwrap().append_null()?
        }
        ScalarValue::Binary(Some(v)) => b
            .downcast_mut::<BinaryBuilder>()
            .unwrap()
            .append_value(&v)?,
        ScalarValue::Utf8(None) => {
            b.downcast_mut::<StringBuilder>().unwrap().append_null()?
        }
        ScalarValue::Utf8(Some(v)) => b
            .downcast_mut::<StringBuilder>()
            .unwrap()
            .append_value(&v)?,
        ScalarValue::LargeUtf8(None) => b
            .downcast_mut::<LargeStringBuilder>()
            .unwrap()
            .append_null()?,
        ScalarValue::LargeUtf8(Some(v)) => b
            .downcast_mut::<LargeStringBuilder>()
            .unwrap()
            .append_value(&v)?,
        ScalarValue::List(vs, DataType::Int8) => {
            let builder = b.downcast_mut::<ListBuilder<Int8Builder>>().unwrap();
            if let Some(vs) = vs {
                for v in vs {
                    append_value(builder.values(), v)?;
                }
                builder.append(true)?;
            } else {
                builder.append(false)?;
            }
        }
        ScalarValue::List(vs, DataType::Int16) => {
            let builder = b.downcast_mut::<ListBuilder<Int16Builder>>().unwrap();
            if let Some(vs) = vs {
                for v in vs {
                    append_value(builder.values(), v)?;
                }
                builder.append(true)?;
            } else {
                builder.append(false)?;
            }
        }
        ScalarValue::List(vs, DataType::Int32) => {
            let builder = b.downcast_mut::<ListBuilder<Int32Builder>>().unwrap();
            if let Some(vs) = vs {
                for v in vs {
                    append_value(builder.values(), v)?;
                }
                builder.append(true)?;
            } else {
                builder.append(false)?;
            }
        }
        ScalarValue::List(vs, DataType::Int64) => {
            let builder = b.downcast_mut::<ListBuilder<Int64Builder>>().unwrap();
            if let Some(vs) = vs {
                for v in vs {
                    append_value(builder.values(), v)?;
                }
                builder.append(true)?;
            } else {
                builder.append(false)?;
            }
        }
        ScalarValue::List(vs, DataType::UInt8) => {
            let builder = b.downcast_mut::<ListBuilder<UInt8Builder>>().unwrap();
            if let Some(vs) = vs {
                for v in vs {
                    append_value(builder.values(), v)?;
                }
                builder.append(true)?;
            } else {
                builder.append(false)?;
            }
        }
        ScalarValue::List(vs, DataType::UInt16) => {
            let builder = b.downcast_mut::<ListBuilder<UInt16Builder>>().unwrap();
            if let Some(vs) = vs {
                for v in vs {
                    append_value(builder.values(), v)?;
                }
                builder.append(true)?;
            } else {
                builder.append(false)?;
            }
        }
        ScalarValue::List(vs, DataType::UInt32) => {
            let builder = b.downcast_mut::<ListBuilder<UInt32Builder>>().unwrap();
            if let Some(vs) = vs {
                for v in vs {
                    append_value(builder.values(), v)?;
                }
                builder.append(true)?;
            } else {
                builder.append(false)?;
            }
        }
        ScalarValue::List(vs, DataType::UInt64) => {
            let builder = b.downcast_mut::<ListBuilder<UInt64Builder>>().unwrap();
            if let Some(vs) = vs {
                for v in vs {
                    append_value(builder.values(), v)?;
                }
                builder.append(true)?;
            } else {
                builder.append(false)?;
            }
        }
        ScalarValue::List(vs, DataType::Utf8) => {
            let builder = b.downcast_mut::<ListBuilder<StringBuilder>>().unwrap();
            if let Some(vs) = vs {
                for v in vs {
                    append_value(builder.values(), v)?;
                }
                builder.append(true)?;
            } else {
                builder.append(false)?;
            }
        }
        ScalarValue::List(_, dt) => panic!("unexpected list type {}", dt),
    }
    Ok(())
}

/// adds aggregation results into columns, creating the required builders when necessary.
/// final value (mode = Final) or states (mode = Partial)
fn finalize_aggregation_into(
    accumulators: &AccumulatorSet,
    mode: &AggregateMode,
    columns: &mut Vec<Box<dyn ArrayBuilder>>,
) -> Result<()> {
    let add_columns = columns.is_empty();
    match mode {
        AggregateMode::Partial => {
            let mut col_i = 0;
            for a in accumulators {
                // build the vector of states
                for v in a.state()? {
                    if add_columns {
                        columns.push(create_builder(&v));
                        assert_eq!(col_i + 1, columns.len());
                    }
                    append_value(&mut *columns[col_i], &v)?;
                    col_i += 1;
                }
            }
        }
        AggregateMode::Final | AggregateMode::Full => {
            for i in 0..accumulators.len() {
                // merge the state to the final value
                let v = accumulators[i].evaluate()?;
                if add_columns {
                    columns.push(create_builder(&v));
                    assert_eq!(i + 1, columns.len());
                }
                append_value(&mut *columns[i], &v)?;
            }
        }
    }
    Ok(())
}

/// returns a vector of ArrayRefs, where each entry corresponds to either the
/// final value (mode = Final) or states (mode = Partial)
fn finalize_aggregation(
    accumulators: &[AccumulatorItem],
    mode: &AggregateMode,
) -> Result<Vec<ArrayRef>> {
    match mode {
        AggregateMode::Partial => {
            // build the vector of states
            let a = accumulators
                .iter()
                .map(|accumulator| accumulator.state())
                .map(|value| {
                    value.map(|e| {
                        e.iter().map(|v| v.to_array()).collect::<Vec<ArrayRef>>()
                    })
                })
                .collect::<Result<Vec<_>>>()?;
            Ok(a.iter().flatten().cloned().collect::<Vec<_>>())
        }
        AggregateMode::Final | AggregateMode::Full => {
            // merge the state to the final value
            accumulators
                .iter()
                .map(|accumulator| accumulator.evaluate().map(|v| v.to_array()))
                .collect::<Result<Vec<ArrayRef>>>()
        }
    }
}

<<<<<<< HEAD
/// Create a Box<[GroupByScalar]> for the group by values
pub fn create_group_by_values(
=======
/// Extract the value in `col[row]` from a dictionary a GroupByScalar
fn dictionary_create_group_by_value<K: ArrowDictionaryKeyType>(
    col: &ArrayRef,
    row: usize,
) -> Result<GroupByScalar> {
    let dict_col = col.as_any().downcast_ref::<DictionaryArray<K>>().unwrap();

    // look up the index in the values dictionary
    let keys_col = dict_col.keys_array();
    let values_index = keys_col.value(row).to_usize().ok_or_else(|| {
        DataFusionError::Internal(format!(
            "Can not convert index to usize in dictionary of type creating group by value {:?}",
            keys_col.data_type()
        ))
    })?;

    create_group_by_value(&dict_col.values(), values_index)
}

/// Extract the value in `col[row]` as a GroupByScalar
fn create_group_by_value(col: &ArrayRef, row: usize) -> Result<GroupByScalar> {
    match col.data_type() {
        DataType::Float32 => {
            let array = col.as_any().downcast_ref::<Float32Array>().unwrap();
            Ok(GroupByScalar::Float32(OrderedFloat::from(array.value(row))))
        }
        DataType::Float64 => {
            let array = col.as_any().downcast_ref::<Float64Array>().unwrap();
            Ok(GroupByScalar::Float64(OrderedFloat::from(array.value(row))))
        }
        DataType::UInt8 => {
            let array = col.as_any().downcast_ref::<UInt8Array>().unwrap();
            Ok(GroupByScalar::UInt8(array.value(row)))
        }
        DataType::UInt16 => {
            let array = col.as_any().downcast_ref::<UInt16Array>().unwrap();
            Ok(GroupByScalar::UInt16(array.value(row)))
        }
        DataType::UInt32 => {
            let array = col.as_any().downcast_ref::<UInt32Array>().unwrap();
            Ok(GroupByScalar::UInt32(array.value(row)))
        }
        DataType::UInt64 => {
            let array = col.as_any().downcast_ref::<UInt64Array>().unwrap();
            Ok(GroupByScalar::UInt64(array.value(row)))
        }
        DataType::Int8 => {
            let array = col.as_any().downcast_ref::<Int8Array>().unwrap();
            Ok(GroupByScalar::Int8(array.value(row)))
        }
        DataType::Int16 => {
            let array = col.as_any().downcast_ref::<Int16Array>().unwrap();
            Ok(GroupByScalar::Int16(array.value(row)))
        }
        DataType::Int32 => {
            let array = col.as_any().downcast_ref::<Int32Array>().unwrap();
            Ok(GroupByScalar::Int32(array.value(row)))
        }
        DataType::Int64 => {
            let array = col.as_any().downcast_ref::<Int64Array>().unwrap();
            Ok(GroupByScalar::Int64(array.value(row)))
        }
        DataType::Utf8 => {
            let array = col.as_any().downcast_ref::<StringArray>().unwrap();
            Ok(GroupByScalar::Utf8(Box::new(array.value(row).into())))
        }
        DataType::Boolean => {
            let array = col.as_any().downcast_ref::<BooleanArray>().unwrap();
            Ok(GroupByScalar::Boolean(array.value(row)))
        }
        DataType::Timestamp(TimeUnit::Millisecond, None) => {
            let array = col
                .as_any()
                .downcast_ref::<TimestampMillisecondArray>()
                .unwrap();
            Ok(GroupByScalar::TimeMillisecond(array.value(row)))
        }
        DataType::Timestamp(TimeUnit::Microsecond, None) => {
            let array = col
                .as_any()
                .downcast_ref::<TimestampMicrosecondArray>()
                .unwrap();
            Ok(GroupByScalar::TimeMicrosecond(array.value(row)))
        }
        DataType::Timestamp(TimeUnit::Nanosecond, None) => {
            let array = col
                .as_any()
                .downcast_ref::<TimestampNanosecondArray>()
                .unwrap();
            Ok(GroupByScalar::TimeNanosecond(array.value(row)))
        }
        DataType::Date32 => {
            let array = col.as_any().downcast_ref::<Date32Array>().unwrap();
            Ok(GroupByScalar::Date32(array.value(row)))
        }
        DataType::Dictionary(index_type, _) => match **index_type {
            DataType::Int8 => dictionary_create_group_by_value::<Int8Type>(col, row),
            DataType::Int16 => dictionary_create_group_by_value::<Int16Type>(col, row),
            DataType::Int32 => dictionary_create_group_by_value::<Int32Type>(col, row),
            DataType::Int64 => dictionary_create_group_by_value::<Int64Type>(col, row),
            DataType::UInt8 => dictionary_create_group_by_value::<UInt8Type>(col, row),
            DataType::UInt16 => dictionary_create_group_by_value::<UInt16Type>(col, row),
            DataType::UInt32 => dictionary_create_group_by_value::<UInt32Type>(col, row),
            DataType::UInt64 => dictionary_create_group_by_value::<UInt64Type>(col, row),
            _ => Err(DataFusionError::NotImplemented(format!(
                "Unsupported GROUP BY type (dictionary index type not supported) {}",
                col.data_type(),
            ))),
        },
        _ => Err(DataFusionError::NotImplemented(format!(
            "Unsupported GROUP BY type {}",
            col.data_type(),
        ))),
    }
}

/// Extract the values in `group_by_keys` arrow arrays into the target vector
/// as GroupByScalar values
pub(crate) fn create_group_by_values(
>>>>>>> 4363fefe
    group_by_keys: &[ArrayRef],
    row: usize,
    vec: &mut SmallVec<[GroupByScalar; 2]>,
) -> Result<()> {
<<<<<<< HEAD
    for i in 0..group_by_keys.len() {
        let col = &group_by_keys[i];
        match col.data_type() {
            DataType::Float32 => {
                let array = col.as_any().downcast_ref::<Float32Array>().unwrap();
                vec[i] = GroupByScalar::Float32(OrderedFloat::from(array.value(row)))
            }
            DataType::Float64 => {
                let array = col.as_any().downcast_ref::<Float64Array>().unwrap();
                vec[i] = GroupByScalar::Float64(OrderedFloat::from(array.value(row)))
            }
            DataType::UInt8 => {
                let array = col.as_any().downcast_ref::<UInt8Array>().unwrap();
                vec[i] = GroupByScalar::UInt8(array.value(row))
            }
            DataType::UInt16 => {
                let array = col.as_any().downcast_ref::<UInt16Array>().unwrap();
                vec[i] = GroupByScalar::UInt16(array.value(row))
            }
            DataType::UInt32 => {
                let array = col.as_any().downcast_ref::<UInt32Array>().unwrap();
                vec[i] = GroupByScalar::UInt32(array.value(row))
            }
            DataType::UInt64 => {
                let array = col.as_any().downcast_ref::<UInt64Array>().unwrap();
                vec[i] = GroupByScalar::UInt64(array.value(row))
            }
            DataType::Int8 => {
                let array = col.as_any().downcast_ref::<Int8Array>().unwrap();
                vec[i] = GroupByScalar::Int8(array.value(row))
            }
            DataType::Int16 => {
                let array = col.as_any().downcast_ref::<Int16Array>().unwrap();
                vec[i] = GroupByScalar::Int16(array.value(row))
            }
            DataType::Int32 => {
                let array = col.as_any().downcast_ref::<Int32Array>().unwrap();
                vec[i] = GroupByScalar::Int32(array.value(row))
            }
            DataType::Int64 => {
                let array = col.as_any().downcast_ref::<Int64Array>().unwrap();
                vec[i] = GroupByScalar::Int64(array.value(row))
            }
            // TODO
            DataType::Utf8 => {
                let array = col.as_any().downcast_ref::<StringArray>().unwrap();
                vec[i] = GroupByScalar::Utf8(array.value(row).to_string())
            }
            DataType::Boolean => {
                let array = col.as_any().downcast_ref::<BooleanArray>().unwrap();
                vec[i] = GroupByScalar::Boolean(array.value(row))
            }
            DataType::Timestamp(TimeUnit::Microsecond, None) => {
                let array = col
                    .as_any()
                    .downcast_ref::<TimestampMicrosecondArray>()
                    .unwrap();
                vec[i] = GroupByScalar::TimeMicrosecond(array.value(row))
            }
            DataType::Timestamp(TimeUnit::Nanosecond, None) => {
                let array = col
                    .as_any()
                    .downcast_ref::<TimestampNanosecondArray>()
                    .unwrap();
                vec[i] = GroupByScalar::TimeNanosecond(array.value(row))
            }
            DataType::Int64Decimal(0) => {
                let array = col.as_any().downcast_ref::<Int64Decimal0Array>().unwrap();
                vec[i] = GroupByScalar::Int64Decimal(array.value(row), 0)
            }
            DataType::Int64Decimal(1) => {
                let array = col.as_any().downcast_ref::<Int64Decimal1Array>().unwrap();
                vec[i] = GroupByScalar::Int64Decimal(array.value(row), 1)
            }
            DataType::Int64Decimal(2) => {
                let array = col.as_any().downcast_ref::<Int64Decimal2Array>().unwrap();
                vec[i] = GroupByScalar::Int64Decimal(array.value(row), 2)
            }
            DataType::Int64Decimal(3) => {
                let array = col.as_any().downcast_ref::<Int64Decimal3Array>().unwrap();
                vec[i] = GroupByScalar::Int64Decimal(array.value(row), 3)
            }
            DataType::Int64Decimal(4) => {
                let array = col.as_any().downcast_ref::<Int64Decimal4Array>().unwrap();
                vec[i] = GroupByScalar::Int64Decimal(array.value(row), 4)
            }
            DataType::Int64Decimal(5) => {
                let array = col.as_any().downcast_ref::<Int64Decimal5Array>().unwrap();
                vec[i] = GroupByScalar::Int64Decimal(array.value(row), 5)
            }
            DataType::Int64Decimal(10) => {
                let array = col.as_any().downcast_ref::<Int64Decimal10Array>().unwrap();
                vec[i] = GroupByScalar::Int64Decimal(array.value(row), 10)
            }
            _ => {
                // This is internal because we should have caught this before.
                return Err(DataFusionError::Internal(format!(
                    "Unsupported GROUP BY for {}",
                    col.data_type(),
                )));
            }
        }
=======
    for (i, col) in group_by_keys.iter().enumerate() {
        vec[i] = create_group_by_value(col, row)?
>>>>>>> 4363fefe
    }
    Ok(())
}

async fn compute_grouped_sorted_aggregate(
    mode: AggregateMode,
    schema: SchemaRef,
    group_expr: Vec<Arc<dyn PhysicalExpr>>,
    aggr_expr: Vec<Arc<dyn AggregateExpr>>,
    mut input: SendableRecordBatchStream,
) -> ArrowResult<RecordBatch> {
    // the expressions to evaluate the batch, one vec of expressions per aggregation
    let aggregate_expressions = aggregate_expressions(&aggr_expr, &mode)
        .map_err(DataFusionError::into_arrow_external_error)?;

    // iterate over all input batches and update the accumulators
    let mut state = SortedAggState::new();
    while let Some(batch) = input.next().await {
        let batch = batch?;
        let group_values = evaluate(&group_expr, &batch)
            .map_err(DataFusionError::into_arrow_external_error)?;
        let aggr_input_values = evaluate_many(&aggregate_expressions, &batch)
            .map_err(DataFusionError::into_arrow_external_error)?;

        state
            .add_batch(mode, &aggr_expr, &group_values, &aggr_input_values)
            .map_err(DataFusionError::into_arrow_external_error)?;
    }
    state.finish(mode, schema)
}

#[cfg(test)]
mod tests {

    use arrow::array::Float64Array;

    use super::*;
    use crate::physical_plan::expressions::{col, Avg};
    use crate::{assert_batches_sorted_eq, physical_plan::common};

    use crate::logical_plan::ToDFSchema;
    use crate::physical_plan::merge::MergeExec;

    /// some mock data to aggregates
    fn some_data() -> (Arc<Schema>, Vec<RecordBatch>) {
        // define a schema.
        let schema = Arc::new(Schema::new(vec![
            Field::new("a", DataType::UInt32, false),
            Field::new("b", DataType::Float64, false),
        ]));

        // define data.
        (
            schema.clone(),
            vec![
                RecordBatch::try_new(
                    schema.clone(),
                    vec![
                        Arc::new(UInt32Array::from(vec![2, 3, 4, 4])),
                        Arc::new(Float64Array::from(vec![1.0, 2.0, 3.0, 4.0])),
                    ],
                )
                .unwrap(),
                RecordBatch::try_new(
                    schema,
                    vec![
                        Arc::new(UInt32Array::from(vec![2, 3, 3, 4])),
                        Arc::new(Float64Array::from(vec![1.0, 2.0, 3.0, 4.0])),
                    ],
                )
                .unwrap(),
            ],
        )
    }

    /// build the aggregates on the data from some_data() and check the results
    async fn check_aggregates(input: Arc<dyn ExecutionPlan>) -> Result<()> {
        let groups: Vec<(Arc<dyn PhysicalExpr>, String)> =
            vec![(col("a"), "a".to_string())];

        let aggregates: Vec<Arc<dyn AggregateExpr>> = vec![Arc::new(Avg::new(
            col("b"),
            "AVG(b)".to_string(),
            DataType::Float64,
        ))];

        let input_schema = input.schema();
        let partial_aggregate = Arc::new(HashAggregateExec::try_new(
            AggregateStrategy::Hash,
            AggregateMode::Partial,
            groups.clone(),
            aggregates.clone(),
            input,
            input_schema.clone(),
        )?);

        let result = common::collect(partial_aggregate.execute(0).await?).await?;

        let expected = vec![
            "+---+---------------+-------------+",
            "| a | AVG(b)[count] | AVG(b)[sum] |",
            "+---+---------------+-------------+",
            "| 2 | 2             | 2           |",
            "| 3 | 3             | 7           |",
            "| 4 | 3             | 11          |",
            "+---+---------------+-------------+",
        ];
        assert_batches_sorted_eq!(expected, &result);

        let merge = Arc::new(MergeExec::new(partial_aggregate));

        let final_group: Vec<Arc<dyn PhysicalExpr>> =
            (0..groups.len()).map(|i| col(&groups[i].1)).collect();

        let merged_aggregate = Arc::new(HashAggregateExec::try_new(
            AggregateStrategy::Hash,
            AggregateMode::Final,
            final_group
                .iter()
                .enumerate()
                .map(|(i, expr)| (expr.clone(), groups[i].1.clone()))
                .collect(),
            aggregates,
            merge,
            input_schema,
        )?);

        let result = common::collect(merged_aggregate.execute(0).await?).await?;
        assert_eq!(result.len(), 1);

        let batch = &result[0];
        assert_eq!(batch.num_columns(), 2);
        assert_eq!(batch.num_rows(), 3);

        let expected = vec![
            "+---+--------------------+",
            "| a | AVG(b)             |",
            "+---+--------------------+",
            "| 2 | 1                  |",
            "| 3 | 2.3333333333333335 |", // 3, (2 + 3 + 2) / 3
            "| 4 | 3.6666666666666665 |", // 4, (3 + 4 + 4) / 3
            "+---+--------------------+",
        ];

        assert_batches_sorted_eq!(&expected, &result);

        let metrics = merged_aggregate.metrics();
        let output_rows = metrics.get("outputRows").unwrap();
        assert_eq!(3, output_rows.value());

        Ok(())
    }

    /// Define a test source that can yield back to runtime before returning its first item ///

    #[derive(Debug)]
    struct TestYieldingExec {
        /// True if this exec should yield back to runtime the first time it is polled
        pub yield_first: bool,
    }

    #[async_trait]
    impl ExecutionPlan for TestYieldingExec {
        fn as_any(&self) -> &dyn Any {
            self
        }
        fn schema(&self) -> DFSchemaRef {
            some_data().0.to_dfschema_ref().unwrap()
        }

        fn children(&self) -> Vec<Arc<dyn ExecutionPlan>> {
            vec![]
        }

        fn output_partitioning(&self) -> Partitioning {
            Partitioning::UnknownPartitioning(1)
        }

        fn with_new_children(
            &self,
            _: Vec<Arc<dyn ExecutionPlan>>,
        ) -> Result<Arc<dyn ExecutionPlan>> {
            Err(DataFusionError::Internal(format!(
                "Children cannot be replaced in {:?}",
                self
            )))
        }

        async fn execute(&self, _partition: usize) -> Result<SendableRecordBatchStream> {
            let stream;
            if self.yield_first {
                stream = TestYieldingStream::New;
            } else {
                stream = TestYieldingStream::Yielded;
            }
            Ok(Box::pin(stream))
        }
    }

    /// A stream using the demo data. If inited as new, it will first yield to runtime before returning records
    enum TestYieldingStream {
        New,
        Yielded,
        ReturnedBatch1,
        ReturnedBatch2,
    }

    impl Stream for TestYieldingStream {
        type Item = ArrowResult<RecordBatch>;

        fn poll_next(
            mut self: std::pin::Pin<&mut Self>,
            cx: &mut Context<'_>,
        ) -> Poll<Option<Self::Item>> {
            match &*self {
                TestYieldingStream::New => {
                    *(self.as_mut()) = TestYieldingStream::Yielded;
                    cx.waker().wake_by_ref();
                    Poll::Pending
                }
                TestYieldingStream::Yielded => {
                    *(self.as_mut()) = TestYieldingStream::ReturnedBatch1;
                    Poll::Ready(Some(Ok(some_data().1[0].clone())))
                }
                TestYieldingStream::ReturnedBatch1 => {
                    *(self.as_mut()) = TestYieldingStream::ReturnedBatch2;
                    Poll::Ready(Some(Ok(some_data().1[1].clone())))
                }
                TestYieldingStream::ReturnedBatch2 => Poll::Ready(None),
            }
        }
    }

    impl RecordBatchStream for TestYieldingStream {
        fn schema(&self) -> SchemaRef {
            some_data().0
        }
    }

    //// Tests ////

    #[tokio::test]
    async fn aggregate_source_not_yielding() -> Result<()> {
        let input: Arc<dyn ExecutionPlan> =
            Arc::new(TestYieldingExec { yield_first: false });

        check_aggregates(input).await
    }

    #[tokio::test]
    async fn aggregate_source_with_yielding() -> Result<()> {
        let input: Arc<dyn ExecutionPlan> =
            Arc::new(TestYieldingExec { yield_first: true });

        check_aggregates(input).await
    }
}<|MERGE_RESOLUTION|>--- conflicted
+++ resolved
@@ -28,24 +28,9 @@
 };
 
 use crate::error::{DataFusionError, Result};
-<<<<<<< HEAD
-use crate::physical_plan::{Accumulator, AggregateExpr, OptimizerHints};
+use crate::physical_plan::{Accumulator, AggregateExpr, OptimizerHints, SQLMetric};
 use crate::physical_plan::{Distribution, ExecutionPlan, Partitioning, PhysicalExpr};
 
-use arrow::array::{
-    ArrayBuilder, BinaryBuilder, BooleanArray, BooleanBuilder, Date32Builder,
-    Float32Builder, Float64Builder, Int16Builder, Int32Builder, Int64Builder,
-    Int64Decimal0Builder, Int64Decimal10Builder, Int64Decimal1Builder,
-    Int64Decimal2Builder, Int64Decimal3Builder, Int64Decimal4Builder,
-    Int64Decimal5Builder, Int8Builder, LargeStringBuilder, ListBuilder, StringBuilder,
-    TimestampMicrosecondBuilder, TimestampNanosecondBuilder, UInt16Builder,
-    UInt64Builder, UInt8Builder,
-};
-=======
-use crate::physical_plan::{Accumulator, AggregateExpr, SQLMetric};
-use crate::physical_plan::{Distribution, ExecutionPlan, Partitioning, PhysicalExpr};
-
->>>>>>> 4363fefe
 use arrow::{
     array::{Array, UInt32Builder},
     error::{ArrowError, Result as ArrowResult},
@@ -61,7 +46,6 @@
 };
 use arrow::{
     array::{BooleanArray, Date32Array, DictionaryArray},
-    compute::cast,
     datatypes::{
         ArrowDictionaryKeyType, ArrowNativeType, Int16Type, Int32Type, Int64Type,
         Int8Type, UInt16Type, UInt32Type, UInt64Type, UInt8Type,
@@ -76,7 +60,15 @@
 use pin_project_lite::pin_project;
 
 use arrow::array::{
-    TimestampMicrosecondArray, TimestampMillisecondArray, TimestampNanosecondArray,
+    ArrayBuilder, BinaryBuilder, BooleanBuilder, Date32Builder, Date64Builder,
+    Float32Builder, Float64Builder, Int16Builder, Int32Builder, Int64Builder,
+    Int64Decimal0Builder, Int64Decimal10Builder, Int64Decimal1Builder,
+    Int64Decimal2Builder, Int64Decimal3Builder, Int64Decimal4Builder,
+    Int64Decimal5Builder, Int8Builder, IntervalDayTimeBuilder, IntervalYearMonthBuilder,
+    LargeBinaryBuilder, LargeStringBuilder, ListBuilder, StringBuilder,
+    TimestampMicrosecondArray, TimestampMicrosecondBuilder, TimestampMillisecondArray,
+    TimestampMillisecondBuilder, TimestampNanosecondArray, TimestampNanosecondBuilder,
+    TimestampSecondBuilder, UInt16Builder, UInt64Builder, UInt8Builder,
 };
 use async_trait::async_trait;
 
@@ -88,6 +80,7 @@
 use crate::logical_plan::{DFSchema, DFSchemaRef};
 use crate::physical_plan::sorted_aggregate::SortedAggState;
 use crate::scalar::ScalarValue;
+use compute::cast;
 use itertools::Itertools;
 use smallvec::smallvec;
 use smallvec::SmallVec;
@@ -127,29 +120,19 @@
     /// Input plan, could be a partial aggregate or the input to the aggregate
     input: Arc<dyn ExecutionPlan>,
     /// Schema after the aggregate is applied
-<<<<<<< HEAD
     schema: DFSchemaRef,
-}
-
-fn create_schema(
-    input_schema: &DFSchema,
-    group_expr: &Vec<(Arc<dyn PhysicalExpr>, String)>,
-    aggr_expr: &Vec<Arc<dyn AggregateExpr>>,
-=======
-    schema: SchemaRef,
     /// Input schema before any aggregation is applied. For partial aggregate this will be the
     /// same as input.schema() but for the final aggregate it will be the same as the input
     /// to the partial aggregate
-    input_schema: SchemaRef,
+    input_schema: DFSchemaRef,
     /// Metric to track number of output rows
     output_rows: Arc<Mutex<SQLMetric>>,
 }
 
 fn create_schema(
-    input_schema: &Schema,
+    input_schema: &DFSchema,
     group_expr: &[(Arc<dyn PhysicalExpr>, String)],
     aggr_expr: &[Arc<dyn AggregateExpr>],
->>>>>>> 4363fefe
     mode: AggregateMode,
 ) -> Result<DFSchema> {
     let mut fields = Vec::with_capacity(group_expr.len() + aggr_expr.len());
@@ -187,7 +170,7 @@
         group_expr: Vec<(Arc<dyn PhysicalExpr>, String)>,
         aggr_expr: Vec<Arc<dyn AggregateExpr>>,
         input: Arc<dyn ExecutionPlan>,
-        input_schema: SchemaRef,
+        input_schema: DFSchemaRef,
     ) -> Result<Self> {
         let schema = create_schema(&input.schema(), &group_expr, &aggr_expr, mode)?;
 
@@ -233,7 +216,7 @@
     }
 
     /// Get the input schema before any aggregates are applied
-    pub fn input_schema(&self) -> SchemaRef {
+    pub fn input_schema(&self) -> DFSchemaRef {
         self.input_schema.clone()
     }
 }
@@ -310,7 +293,6 @@
         }
     }
 
-<<<<<<< HEAD
     fn output_hints(&self) -> OptimizerHints {
         let sort_order = match self.strategy {
             AggregateStrategy::Hash => None,
@@ -322,7 +304,8 @@
             sort_order,
             single_value_columns: Vec::new(),
         }
-=======
+    }
+
     fn metrics(&self) -> HashMap<String, SQLMetric> {
         let mut metrics = HashMap::new();
         metrics.insert(
@@ -330,7 +313,6 @@
             self.output_rows.lock().unwrap().clone(),
         );
         metrics
->>>>>>> 4363fefe
     }
 }
 
@@ -543,7 +525,7 @@
 
 /// Appends a sequence of [u8] bytes for the value in `col[row]` to
 /// `vec` to be used as a key into the hash map
-fn create_key_for_col(col: &ArrayRef, row: usize, vec: &mut Vec<u8>) -> Result<()> {
+fn create_key_for_col(col: &ArrayRef, row: usize, vec: &mut KeyVec) -> Result<()> {
     match col.data_type() {
         DataType::Boolean => {
             let array = col.as_any().downcast_ref::<BooleanArray>().unwrap();
@@ -579,7 +561,7 @@
         }
         DataType::Int16 => {
             let array = col.as_any().downcast_ref::<Int16Array>().unwrap();
-            vec.extend(array.value(row).to_le_bytes().iter());
+            vec.extend_from_slice(&array.value(row).to_le_bytes());
         }
         DataType::Int32 => {
             let array = col.as_any().downcast_ref::<Int32Array>().unwrap();
@@ -622,17 +604,40 @@
             let array = col.as_any().downcast_ref::<Date32Array>().unwrap();
             vec.extend_from_slice(&array.value(row).to_le_bytes());
         }
+        DataType::Int64Decimal(0) => {
+            let array = col.as_any().downcast_ref::<Int64Decimal0Array>().unwrap();
+            vec.extend_from_slice(&array.value(row).to_le_bytes());
+        }
+        DataType::Int64Decimal(1) => {
+            let array = col.as_any().downcast_ref::<Int64Decimal1Array>().unwrap();
+            vec.extend_from_slice(&array.value(row).to_le_bytes());
+        }
+        DataType::Int64Decimal(2) => {
+            let array = col.as_any().downcast_ref::<Int64Decimal2Array>().unwrap();
+            vec.extend_from_slice(&array.value(row).to_le_bytes());
+        }
+        DataType::Int64Decimal(3) => {
+            let array = col.as_any().downcast_ref::<Int64Decimal3Array>().unwrap();
+            vec.extend_from_slice(&array.value(row).to_le_bytes());
+        }
+        DataType::Int64Decimal(4) => {
+            let array = col.as_any().downcast_ref::<Int64Decimal4Array>().unwrap();
+            vec.extend_from_slice(&array.value(row).to_le_bytes());
+        }
+        DataType::Int64Decimal(5) => {
+            let array = col.as_any().downcast_ref::<Int64Decimal5Array>().unwrap();
+            vec.extend_from_slice(&array.value(row).to_le_bytes());
+        }
+        DataType::Int64Decimal(10) => {
+            let array = col.as_any().downcast_ref::<Int64Decimal10Array>().unwrap();
+            vec.extend_from_slice(&array.value(row).to_le_bytes());
+        }
         DataType::Dictionary(index_type, _) => match **index_type {
             DataType::Int8 => {
                 dictionary_create_key_for_col::<Int8Type>(col, row, vec)?;
             }
             DataType::Int16 => {
-<<<<<<< HEAD
-                let array = col.as_any().downcast_ref::<Int16Array>().unwrap();
-                vec.extend_from_slice(&array.value(row).to_le_bytes());
-=======
                 dictionary_create_key_for_col::<Int16Type>(col, row, vec)?;
->>>>>>> 4363fefe
             }
             DataType::Int32 => {
                 dictionary_create_key_for_col::<Int32Type>(col, row, vec)?;
@@ -640,45 +645,8 @@
             DataType::Int64 => {
                 dictionary_create_key_for_col::<Int64Type>(col, row, vec)?;
             }
-<<<<<<< HEAD
-            DataType::Int64Decimal(0) => {
-                let array = col.as_any().downcast_ref::<Int64Decimal0Array>().unwrap();
-                vec.extend_from_slice(&array.value(row).to_le_bytes());
-            }
-            DataType::Int64Decimal(1) => {
-                let array = col.as_any().downcast_ref::<Int64Decimal1Array>().unwrap();
-                vec.extend_from_slice(&array.value(row).to_le_bytes());
-            }
-            DataType::Int64Decimal(2) => {
-                let array = col.as_any().downcast_ref::<Int64Decimal2Array>().unwrap();
-                vec.extend_from_slice(&array.value(row).to_le_bytes());
-            }
-            DataType::Int64Decimal(3) => {
-                let array = col.as_any().downcast_ref::<Int64Decimal3Array>().unwrap();
-                vec.extend_from_slice(&array.value(row).to_le_bytes());
-            }
-            DataType::Int64Decimal(4) => {
-                let array = col.as_any().downcast_ref::<Int64Decimal4Array>().unwrap();
-                vec.extend_from_slice(&array.value(row).to_le_bytes());
-            }
-            DataType::Int64Decimal(5) => {
-                let array = col.as_any().downcast_ref::<Int64Decimal5Array>().unwrap();
-                vec.extend_from_slice(&array.value(row).to_le_bytes());
-            }
-            DataType::Int64Decimal(10) => {
-                let array = col.as_any().downcast_ref::<Int64Decimal10Array>().unwrap();
-                vec.extend_from_slice(&array.value(row).to_le_bytes());
-            }
-            DataType::Timestamp(TimeUnit::Microsecond, None) => {
-                let array = col
-                    .as_any()
-                    .downcast_ref::<TimestampMicrosecondArray>()
-                    .unwrap();
-                vec.extend_from_slice(&array.value(row).to_le_bytes());
-=======
             DataType::UInt8 => {
                 dictionary_create_key_for_col::<UInt8Type>(col, row, vec)?;
->>>>>>> 4363fefe
             }
             DataType::UInt16 => {
                 dictionary_create_key_for_col::<UInt16Type>(col, row, vec)?;
@@ -709,7 +677,7 @@
 pub(crate) fn create_key(
     group_by_keys: &[ArrayRef],
     row: usize,
-    vec: &mut Vec<u8>,
+    vec: &mut KeyVec,
 ) -> Result<()> {
     vec.clear();
     for col in group_by_keys {
@@ -803,10 +771,10 @@
     }
 }
 
-<<<<<<< HEAD
 type KeyVec = SmallVec<[u8; 64]>;
+type AccumulatorItem = Box<dyn Accumulator>;
 #[allow(missing_docs)]
-pub type AccumulatorSet = SmallVec<[Box<dyn Accumulator>; 2]>;
+pub type AccumulatorSet = SmallVec<[AccumulatorItem; 2]>;
 type Accumulators = HashMap<
     KeyVec,
     (
@@ -816,11 +784,6 @@
     ),
     RandomState,
 >;
-=======
-type AccumulatorItem = Box<dyn Accumulator>;
-type Accumulators =
-    HashMap<Vec<u8>, (Box<[GroupByScalar]>, Vec<AccumulatorItem>, Vec<u32>), RandomState>;
->>>>>>> 4363fefe
 
 impl Stream for GroupedHashAggregateStream {
     type Item = ArrowResult<RecordBatch>;
@@ -1009,23 +972,12 @@
 
             // 1.3
             match mode {
-<<<<<<< HEAD
                 AggregateMode::Partial | AggregateMode::Full => {
-                    accum.update_batch(values)?;
+                    accum.update_batch(values)
                 }
-                AggregateMode::Final => {
-                    accum.merge_batch(values)?;
-                }
-=======
-                AggregateMode::Partial => accum.update_batch(values),
                 AggregateMode::Final => accum.merge_batch(values),
->>>>>>> 4363fefe
             }
         })
-<<<<<<< HEAD
-        .collect::<Result<SmallVec<_>>>()
-=======
->>>>>>> 4363fefe
 }
 
 impl Stream for HashAggregateStream {
@@ -1078,49 +1030,6 @@
     // 3. create single-row ArrayRef with all aggregate states or values
     // 4. collect all in a vector per key of vec<ArrayRef>, vec[i][j]
     // 5. concatenate the arrays over the second index [j] into a single vec<ArrayRef>.
-<<<<<<< HEAD
-=======
-    let arrays = accumulators
-        .iter()
-        .map(|(_, (group_by_values, accumulator_set, _))| {
-            // 2.
-            let mut groups = (0..num_group_expr)
-                .map(|i| match &group_by_values[i] {
-                    GroupByScalar::Float32(n) => {
-                        Arc::new(Float32Array::from(vec![(*n).into()] as Vec<f32>))
-                            as ArrayRef
-                    }
-                    GroupByScalar::Float64(n) => {
-                        Arc::new(Float64Array::from(vec![(*n).into()] as Vec<f64>))
-                            as ArrayRef
-                    }
-                    GroupByScalar::Int8(n) => {
-                        Arc::new(Int8Array::from(vec![*n])) as ArrayRef
-                    }
-                    GroupByScalar::Int16(n) => Arc::new(Int16Array::from(vec![*n])),
-                    GroupByScalar::Int32(n) => Arc::new(Int32Array::from(vec![*n])),
-                    GroupByScalar::Int64(n) => Arc::new(Int64Array::from(vec![*n])),
-                    GroupByScalar::UInt8(n) => Arc::new(UInt8Array::from(vec![*n])),
-                    GroupByScalar::UInt16(n) => Arc::new(UInt16Array::from(vec![*n])),
-                    GroupByScalar::UInt32(n) => Arc::new(UInt32Array::from(vec![*n])),
-                    GroupByScalar::UInt64(n) => Arc::new(UInt64Array::from(vec![*n])),
-                    GroupByScalar::Utf8(str) => {
-                        Arc::new(StringArray::from(vec![&***str]))
-                    }
-                    GroupByScalar::Boolean(b) => Arc::new(BooleanArray::from(vec![*b])),
-                    GroupByScalar::TimeMillisecond(n) => {
-                        Arc::new(TimestampMillisecondArray::from(vec![*n]))
-                    }
-                    GroupByScalar::TimeMicrosecond(n) => {
-                        Arc::new(TimestampMicrosecondArray::from(vec![*n]))
-                    }
-                    GroupByScalar::TimeNanosecond(n) => {
-                        Arc::new(TimestampNanosecondArray::from_vec(vec![*n], None))
-                    }
-                    GroupByScalar::Date32(n) => Arc::new(Date32Array::from(vec![*n])),
-                })
-                .collect::<Vec<ArrayRef>>();
->>>>>>> 4363fefe
 
     let mut key_columns: Vec<Box<dyn ArrayBuilder>> = Vec::with_capacity(num_group_expr);
     let mut value_columns = Vec::new();
@@ -1138,25 +1047,19 @@
     // 4.
     let batch = if !key_columns.is_empty() || !value_columns.is_empty() {
         // 5.
-<<<<<<< HEAD
         let columns = key_columns
             .into_iter()
             .chain(value_columns)
-            .map(|mut b| b.finish())
-            .collect();
-=======
-        let columns = concatenate(arrays)?;
+            .map(|mut b| b.finish());
 
         // cast output if needed (e.g. for types like Dictionary where
         // the intermediate GroupByScalar type was not the same as the
         // output
         let columns = columns
-            .iter()
             .zip(output_schema.fields().iter())
-            .map(|(col, desired_field)| cast(col, desired_field.data_type()))
+            .map(|(col, desired_field)| cast(&col, desired_field.data_type()))
             .collect::<ArrowResult<Vec<_>>>()?;
 
->>>>>>> 4363fefe
         RecordBatch::try_new(Arc::new(output_schema.to_owned()), columns)?
     } else {
         RecordBatch::new_empty(Arc::new(output_schema.to_owned()))
@@ -1164,7 +1067,6 @@
     Ok(batch)
 }
 
-<<<<<<< HEAD
 #[allow(missing_docs)]
 pub fn write_group_result_row(
     mode: AggregateMode,
@@ -1201,13 +1103,8 @@
 
 #[allow(missing_docs)]
 pub fn create_accumulators(
-    aggr_expr: &Vec<Arc<dyn AggregateExpr>>,
+    aggr_expr: &[Arc<dyn AggregateExpr>],
 ) -> Result<AccumulatorSet> {
-=======
-fn create_accumulators(
-    aggr_expr: &[Arc<dyn AggregateExpr>],
-) -> Result<Vec<AccumulatorItem>> {
->>>>>>> 4363fefe
     aggr_expr
         .iter()
         .map(|expr| expr.create_accumulator())
@@ -1240,8 +1137,19 @@
         ScalarValue::Utf8(_) => Box::new(StringBuilder::new(0)),
         ScalarValue::LargeUtf8(_) => Box::new(LargeStringBuilder::new(0)),
         ScalarValue::Date32(_) => Box::new(Date32Builder::new(0)),
-        ScalarValue::TimeMicrosecond(_) => Box::new(TimestampMicrosecondBuilder::new(0)),
-        ScalarValue::TimeNanosecond(_) => Box::new(TimestampNanosecondBuilder::new(0)),
+        ScalarValue::Date64(_) => Box::new(Date64Builder::new(0)),
+        ScalarValue::TimestampMicrosecond(_) => {
+            Box::new(TimestampMicrosecondBuilder::new(0))
+        }
+        ScalarValue::TimestampNanosecond(_) => {
+            Box::new(TimestampNanosecondBuilder::new(0))
+        }
+        ScalarValue::TimestampMillisecond(_) => {
+            Box::new(TimestampMillisecondBuilder::new(0))
+        }
+        ScalarValue::TimestampSecond(_) => Box::new(TimestampSecondBuilder::new(0)),
+        ScalarValue::IntervalYearMonth(_) => Box::new(IntervalYearMonthBuilder::new(0)),
+        ScalarValue::IntervalDayTime(_) => Box::new(IntervalDayTimeBuilder::new(0)),
         ScalarValue::List(_, dt) => match dt {
             DataType::Int8 => Box::new(ListBuilder::new(Int8Builder::new(0))),
             DataType::Int16 => Box::new(ListBuilder::new(Int16Builder::new(0))),
@@ -1257,6 +1165,7 @@
             x => panic!("unexpected list type {}", x),
         },
         ScalarValue::Binary(_) => Box::new(BinaryBuilder::new(0)),
+        ScalarValue::LargeBinary(_) => Box::new(LargeBinaryBuilder::new(0)),
     }
 }
 
@@ -1401,20 +1310,59 @@
             .downcast_mut::<Date32Builder>()
             .unwrap()
             .append_value(*v)?,
-        ScalarValue::TimeMicrosecond(None) => b
+        ScalarValue::Date64(None) => {
+            b.downcast_mut::<Date64Builder>().unwrap().append_null()?
+        }
+        ScalarValue::Date64(Some(v)) => b
+            .downcast_mut::<Date64Builder>()
+            .unwrap()
+            .append_value(*v)?,
+        ScalarValue::TimestampMicrosecond(None) => b
             .downcast_mut::<TimestampMicrosecondBuilder>()
             .unwrap()
             .append_null()?,
-        ScalarValue::TimeMicrosecond(Some(v)) => b
+        ScalarValue::TimestampMicrosecond(Some(v)) => b
             .downcast_mut::<TimestampMicrosecondBuilder>()
             .unwrap()
             .append_value(*v)?,
-        ScalarValue::TimeNanosecond(None) => b
+        ScalarValue::TimestampNanosecond(None) => b
             .downcast_mut::<TimestampNanosecondBuilder>()
             .unwrap()
             .append_null()?,
-        ScalarValue::TimeNanosecond(Some(v)) => b
+        ScalarValue::TimestampNanosecond(Some(v)) => b
             .downcast_mut::<TimestampNanosecondBuilder>()
+            .unwrap()
+            .append_value(*v)?,
+        ScalarValue::TimestampSecond(None) => b
+            .downcast_mut::<TimestampSecondBuilder>()
+            .unwrap()
+            .append_null()?,
+        ScalarValue::TimestampSecond(Some(v)) => b
+            .downcast_mut::<TimestampSecondBuilder>()
+            .unwrap()
+            .append_value(*v)?,
+        ScalarValue::TimestampMillisecond(None) => b
+            .downcast_mut::<TimestampMillisecondBuilder>()
+            .unwrap()
+            .append_null()?,
+        ScalarValue::TimestampMillisecond(Some(v)) => b
+            .downcast_mut::<TimestampMillisecondBuilder>()
+            .unwrap()
+            .append_value(*v)?,
+        ScalarValue::IntervalYearMonth(None) => b
+            .downcast_mut::<IntervalYearMonthBuilder>()
+            .unwrap()
+            .append_null()?,
+        ScalarValue::IntervalYearMonth(Some(v)) => b
+            .downcast_mut::<IntervalYearMonthBuilder>()
+            .unwrap()
+            .append_value(*v)?,
+        ScalarValue::IntervalDayTime(None) => b
+            .downcast_mut::<IntervalDayTimeBuilder>()
+            .unwrap()
+            .append_null()?,
+        ScalarValue::IntervalDayTime(Some(v)) => b
+            .downcast_mut::<IntervalDayTimeBuilder>()
             .unwrap()
             .append_value(*v)?,
         ScalarValue::Binary(None) => {
@@ -1422,6 +1370,14 @@
         }
         ScalarValue::Binary(Some(v)) => b
             .downcast_mut::<BinaryBuilder>()
+            .unwrap()
+            .append_value(&v)?,
+        ScalarValue::LargeBinary(None) => b
+            .downcast_mut::<LargeBinaryBuilder>()
+            .unwrap()
+            .append_null()?,
+        ScalarValue::LargeBinary(Some(v)) => b
+            .downcast_mut::<LargeBinaryBuilder>()
             .unwrap()
             .append_value(&v)?,
         ScalarValue::Utf8(None) => {
@@ -1611,10 +1567,6 @@
     }
 }
 
-<<<<<<< HEAD
-/// Create a Box<[GroupByScalar]> for the group by values
-pub fn create_group_by_values(
-=======
 /// Extract the value in `col[row]` from a dictionary a GroupByScalar
 fn dictionary_create_group_by_value<K: ArrowDictionaryKeyType>(
     col: &ArrayRef,
@@ -1679,7 +1631,7 @@
         }
         DataType::Utf8 => {
             let array = col.as_any().downcast_ref::<StringArray>().unwrap();
-            Ok(GroupByScalar::Utf8(Box::new(array.value(row).into())))
+            Ok(GroupByScalar::Utf8(array.value(row).into()))
         }
         DataType::Boolean => {
             let array = col.as_any().downcast_ref::<BooleanArray>().unwrap();
@@ -1724,6 +1676,34 @@
                 col.data_type(),
             ))),
         },
+        DataType::Int64Decimal(0) => {
+            let array = col.as_any().downcast_ref::<Int64Decimal0Array>().unwrap();
+            Ok(GroupByScalar::Int64Decimal(array.value(row), 0))
+        }
+        DataType::Int64Decimal(1) => {
+            let array = col.as_any().downcast_ref::<Int64Decimal1Array>().unwrap();
+            Ok(GroupByScalar::Int64Decimal(array.value(row), 1))
+        }
+        DataType::Int64Decimal(2) => {
+            let array = col.as_any().downcast_ref::<Int64Decimal2Array>().unwrap();
+            Ok(GroupByScalar::Int64Decimal(array.value(row), 2))
+        }
+        DataType::Int64Decimal(3) => {
+            let array = col.as_any().downcast_ref::<Int64Decimal3Array>().unwrap();
+            Ok(GroupByScalar::Int64Decimal(array.value(row), 3))
+        }
+        DataType::Int64Decimal(4) => {
+            let array = col.as_any().downcast_ref::<Int64Decimal4Array>().unwrap();
+            Ok(GroupByScalar::Int64Decimal(array.value(row), 4))
+        }
+        DataType::Int64Decimal(5) => {
+            let array = col.as_any().downcast_ref::<Int64Decimal5Array>().unwrap();
+            Ok(GroupByScalar::Int64Decimal(array.value(row), 5))
+        }
+        DataType::Int64Decimal(10) => {
+            let array = col.as_any().downcast_ref::<Int64Decimal10Array>().unwrap();
+            Ok(GroupByScalar::Int64Decimal(array.value(row), 10))
+        }
         _ => Err(DataFusionError::NotImplemented(format!(
             "Unsupported GROUP BY type {}",
             col.data_type(),
@@ -1733,119 +1713,13 @@
 
 /// Extract the values in `group_by_keys` arrow arrays into the target vector
 /// as GroupByScalar values
-pub(crate) fn create_group_by_values(
->>>>>>> 4363fefe
+pub fn create_group_by_values(
     group_by_keys: &[ArrayRef],
     row: usize,
     vec: &mut SmallVec<[GroupByScalar; 2]>,
 ) -> Result<()> {
-<<<<<<< HEAD
-    for i in 0..group_by_keys.len() {
-        let col = &group_by_keys[i];
-        match col.data_type() {
-            DataType::Float32 => {
-                let array = col.as_any().downcast_ref::<Float32Array>().unwrap();
-                vec[i] = GroupByScalar::Float32(OrderedFloat::from(array.value(row)))
-            }
-            DataType::Float64 => {
-                let array = col.as_any().downcast_ref::<Float64Array>().unwrap();
-                vec[i] = GroupByScalar::Float64(OrderedFloat::from(array.value(row)))
-            }
-            DataType::UInt8 => {
-                let array = col.as_any().downcast_ref::<UInt8Array>().unwrap();
-                vec[i] = GroupByScalar::UInt8(array.value(row))
-            }
-            DataType::UInt16 => {
-                let array = col.as_any().downcast_ref::<UInt16Array>().unwrap();
-                vec[i] = GroupByScalar::UInt16(array.value(row))
-            }
-            DataType::UInt32 => {
-                let array = col.as_any().downcast_ref::<UInt32Array>().unwrap();
-                vec[i] = GroupByScalar::UInt32(array.value(row))
-            }
-            DataType::UInt64 => {
-                let array = col.as_any().downcast_ref::<UInt64Array>().unwrap();
-                vec[i] = GroupByScalar::UInt64(array.value(row))
-            }
-            DataType::Int8 => {
-                let array = col.as_any().downcast_ref::<Int8Array>().unwrap();
-                vec[i] = GroupByScalar::Int8(array.value(row))
-            }
-            DataType::Int16 => {
-                let array = col.as_any().downcast_ref::<Int16Array>().unwrap();
-                vec[i] = GroupByScalar::Int16(array.value(row))
-            }
-            DataType::Int32 => {
-                let array = col.as_any().downcast_ref::<Int32Array>().unwrap();
-                vec[i] = GroupByScalar::Int32(array.value(row))
-            }
-            DataType::Int64 => {
-                let array = col.as_any().downcast_ref::<Int64Array>().unwrap();
-                vec[i] = GroupByScalar::Int64(array.value(row))
-            }
-            // TODO
-            DataType::Utf8 => {
-                let array = col.as_any().downcast_ref::<StringArray>().unwrap();
-                vec[i] = GroupByScalar::Utf8(array.value(row).to_string())
-            }
-            DataType::Boolean => {
-                let array = col.as_any().downcast_ref::<BooleanArray>().unwrap();
-                vec[i] = GroupByScalar::Boolean(array.value(row))
-            }
-            DataType::Timestamp(TimeUnit::Microsecond, None) => {
-                let array = col
-                    .as_any()
-                    .downcast_ref::<TimestampMicrosecondArray>()
-                    .unwrap();
-                vec[i] = GroupByScalar::TimeMicrosecond(array.value(row))
-            }
-            DataType::Timestamp(TimeUnit::Nanosecond, None) => {
-                let array = col
-                    .as_any()
-                    .downcast_ref::<TimestampNanosecondArray>()
-                    .unwrap();
-                vec[i] = GroupByScalar::TimeNanosecond(array.value(row))
-            }
-            DataType::Int64Decimal(0) => {
-                let array = col.as_any().downcast_ref::<Int64Decimal0Array>().unwrap();
-                vec[i] = GroupByScalar::Int64Decimal(array.value(row), 0)
-            }
-            DataType::Int64Decimal(1) => {
-                let array = col.as_any().downcast_ref::<Int64Decimal1Array>().unwrap();
-                vec[i] = GroupByScalar::Int64Decimal(array.value(row), 1)
-            }
-            DataType::Int64Decimal(2) => {
-                let array = col.as_any().downcast_ref::<Int64Decimal2Array>().unwrap();
-                vec[i] = GroupByScalar::Int64Decimal(array.value(row), 2)
-            }
-            DataType::Int64Decimal(3) => {
-                let array = col.as_any().downcast_ref::<Int64Decimal3Array>().unwrap();
-                vec[i] = GroupByScalar::Int64Decimal(array.value(row), 3)
-            }
-            DataType::Int64Decimal(4) => {
-                let array = col.as_any().downcast_ref::<Int64Decimal4Array>().unwrap();
-                vec[i] = GroupByScalar::Int64Decimal(array.value(row), 4)
-            }
-            DataType::Int64Decimal(5) => {
-                let array = col.as_any().downcast_ref::<Int64Decimal5Array>().unwrap();
-                vec[i] = GroupByScalar::Int64Decimal(array.value(row), 5)
-            }
-            DataType::Int64Decimal(10) => {
-                let array = col.as_any().downcast_ref::<Int64Decimal10Array>().unwrap();
-                vec[i] = GroupByScalar::Int64Decimal(array.value(row), 10)
-            }
-            _ => {
-                // This is internal because we should have caught this before.
-                return Err(DataFusionError::Internal(format!(
-                    "Unsupported GROUP BY for {}",
-                    col.data_type(),
-                )));
-            }
-        }
-=======
     for (i, col) in group_by_keys.iter().enumerate() {
         vec[i] = create_group_by_value(col, row)?
->>>>>>> 4363fefe
     }
     Ok(())
 }

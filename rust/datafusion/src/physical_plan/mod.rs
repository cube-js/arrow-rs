--- conflicted
+++ resolved
@@ -33,11 +33,8 @@
 use futures::stream::Stream;
 
 use self::merge::MergeExec;
-<<<<<<< HEAD
+use hashbrown::HashMap;
 use smallvec::SmallVec;
-=======
-use hashbrown::HashMap;
->>>>>>> 4363fefe
 
 /// Trait for types that stream [arrow::record_batch::RecordBatch]
 pub trait RecordBatchStream: Stream<Item = ArrowResult<RecordBatch>> {
@@ -357,6 +354,7 @@
 }
 
 pub mod aggregates;
+pub mod alias;
 pub mod array_expressions;
 pub mod coalesce_batches;
 pub mod common;
